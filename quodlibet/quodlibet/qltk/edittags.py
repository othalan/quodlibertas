# -*- coding: utf-8 -*-
# Copyright 2004-2012 Joe Wreschnig, Michael Urman, Iñigo Serna, Nick Boultbee
#
# This program is free software; you can redistribute it and/or modify
# it under the terms of the GNU General Public License version 2 as
# published by the Free Software Foundation

import sys

from gi.repository import Gtk, Pango, Gdk

from quodlibet import qltk

from quodlibet import config
from quodlibet import formats
from quodlibet import util

from quodlibet.util import massagers

from quodlibet.qltk.completion import LibraryValueCompletion
from quodlibet.qltk.tagscombobox import TagsComboBox, TagsComboBoxEntry
from quodlibet.qltk.views import RCMHintedTreeView, TreeViewColumn
from quodlibet.qltk.wlw import WritingWindow
from quodlibet.qltk._editpane import EditingPluginHandler
from quodlibet.plugins import PluginManager


class AudioFileGroup(dict):

    class Comment(unicode):
        complete = True

        def __repr__(self):
            return '%s %s' % (str(self), self.paren())

        def __str__(self):
            return util.escape(self)

        def paren(self):
            if self.shared:
                return ngettext('missing from %d song',
                                'missing from %d songs',
                                self.missing) % self.missing
            elif self.complete:
                return ngettext('different across %d song',
                                'different across %d songs',
                                self.total) % self.total
            else:
                d = ngettext('different across %d song',
                              'different across %d songs',
                              self.have) % self.have
                m = ngettext('missing from %d song',
                              'missing from %d songs',
                              self.missing) % self.missing
                return ", ".join([d, m])

        def safenicestr(self):
            if self.shared and self.complete:
<<<<<<< HEAD
                return util.escape(self.encode("utf-8"))
=======
                return str(self)
>>>>>>> 8532599b
            elif self.shared:
                return "\n".join(['%s<i> (%s)</i>' % (s, self.paren())
                                  for s in str(self).split("\n")])
            else:
                return '<i>(%s)</i>' % self.paren()

    class SharedComment(Comment):
        shared = True

    class UnsharedComment(Comment):
        shared = False

    class PartialSharedComment(SharedComment):
        complete = False

    class PartialUnsharedComment(UnsharedComment):
        complete = False

    def realkeys(self):
        return filter(lambda s: s and "~" not in s and "=" not in s, self)

    is_file = True
    multiple_values = True

    def __init__(self, songs):
        keys = {}
        first = {}
        all = {}
        total = len(songs)
        self.songs = songs

        for song in songs:
            self.is_file &= song.is_file
            self.multiple_values &= song.multiple_values
            for comment, val in song.iteritems():
                keys[comment] = keys.get(comment, 0) + 1
                first.setdefault(comment, val)
                all[comment] = all.get(comment, True) and first[comment] == val

        # collect comment representations
        for comment, count in keys.iteritems():
            if count < total:
                if all[comment]:
                    value = self.PartialSharedComment(first[comment])
                else:
                    value = self.PartialUnsharedComment(first[comment])
            else:
                decoded = first[comment]
                if isinstance(decoded, str):
                    decoded = util.decode(decoded)
                if all[comment]:
                    value = self.SharedComment(decoded)
                else:
                    value = self.UnsharedComment(decoded)
            value.have = count
            value.total = total
            value.missing = total - count

            self[comment] = value

    def can_change(self, k=None):
        if k is None:
            can = True
            for song in self.songs:
                cantoo = song.can_change()
                if can is True:
                    can = cantoo
                elif cantoo is True:
                    pass
                else:
                    can = set(can) | set(cantoo)
        else:
            if not self.songs:
                return False
            can = min([song.can_change(k) for song in self.songs])
        return can

<<<<<<< HEAD
class SplitValues(Gtk.ImageMenuItem):
=======

class SplitValues(gtk.ImageMenuItem):
>>>>>>> 8532599b
    tags = False
    needs = []
    _order = 0.0

    def __init__(self, tag, value):
        super(SplitValues, self).__init__(_("Split into _Multiple Values"))
        self.set_image(Gtk.Image.new_from_stock(
            Gtk.STOCK_FIND_AND_REPLACE, Gtk.IconSize.MENU))
        spls = config.get("editing", "split_on").decode(
            'utf-8', 'replace').split()
        self.set_sensitive(len(util.split_value(value, spls)) > 1)

    def activated(self, tag, value):
        spls = config.get("editing", "split_on").decode(
            'utf-8', 'replace').split()
        return [(tag, value) for value in util.split_value(value, spls)]

<<<<<<< HEAD
class SplitDisc(Gtk.ImageMenuItem):
=======

class SplitDisc(gtk.ImageMenuItem):
>>>>>>> 8532599b
    tags = ["album"]
    needs = ["discnumber"]
    _order = 0.5

    def __init__(self, tag, value):
        super(SplitDisc, self).__init__(_("Split Disc out of _Album"))
        self.set_image(Gtk.Image.new_from_stock(
            Gtk.STOCK_FIND_AND_REPLACE, Gtk.IconSize.MENU))
        self.set_sensitive(util.split_album(value)[1] is not None)

    def activated(self, tag, value):
        album, disc = util.split_album(value)
        return [(tag, album), ("discnumber", disc)]

<<<<<<< HEAD
class SplitTitle(Gtk.ImageMenuItem):
=======

class SplitTitle(gtk.ImageMenuItem):
>>>>>>> 8532599b
    tags = ["title"]
    needs = ["version"]
    _order = 0.5

    def __init__(self, tag, value):
        super(SplitTitle, self).__init__(_("Split _Version out of Title"))
        self.set_image(Gtk.Image.new_from_stock(
            Gtk.STOCK_FIND_AND_REPLACE, Gtk.IconSize.MENU))
        spls = config.get("editing", "split_on").decode(
            'utf-8', 'replace').split()
        self.set_sensitive(bool(util.split_title(value, spls)[1]))

    def activated(self, tag, value):
        spls = config.get("editing", "split_on").decode(
            'utf-8', 'replace').split()
        title, versions = util.split_title(value, spls)
        return [(tag, title)] + [("version", v) for v in versions]

<<<<<<< HEAD
class SplitPerson(Gtk.ImageMenuItem):
=======

class SplitPerson(gtk.ImageMenuItem):
>>>>>>> 8532599b
    tags = ["artist"]
    _order = 0.5

    def __init__(self, tag, value):
        super(SplitPerson, self).__init__(self.title)
        self.set_image(Gtk.Image.new_from_stock(
            Gtk.STOCK_FIND_AND_REPLACE, Gtk.IconSize.MENU))
        spls = config.get("editing", "split_on").decode(
            'utf-8', 'replace').split()
        self.set_sensitive(bool(util.split_people(value, spls)[1]))

    def activated(self, tag, value):
        spls = config.get("editing", "split_on").decode(
            'utf-8', 'replace').split()
        artist, others = util.split_people(value, spls)
        return [(tag, artist)] + [(self.needs[0], o) for o in others]


class SplitArranger(SplitPerson):
    needs = ["arranger"]
    title = _("Split Arranger out of Ar_tist")


class SplitPerformer(SplitPerson):
    needs = ["performer"]
    title = _("Split _Performer out of Artist")


class SplitPerformerFromTitle(SplitPerson):
    tags = ["title"]
    needs = ["performer"]
    title = _("Split _Performer out of Title")


class SplitOriginalArtistFromTitle(SplitPerson):
    tags = ["title"]
    needs = ["originalartist"]
    title = _("Split _Originalartist out of Title")


class AddTagDialog(Gtk.Dialog):

    def __init__(self, parent, can_change, library):
        super(AddTagDialog, self).__init__(
            _("Add a Tag"), qltk.get_top_parent(parent))
        self.set_border_width(6)
        self.set_resizable(False)
        self.add_button(Gtk.STOCK_CANCEL, Gtk.ResponseType.CANCEL)
        add = self.add_button(Gtk.STOCK_ADD, Gtk.ResponseType.OK)
        self.vbox.set_spacing(6)
        self.set_default_response(Gtk.ResponseType.OK)
        table = Gtk.Table(2, 2)
        table.set_row_spacings(12)
        table.set_col_spacings(6)
        table.set_border_width(6)

        self.__tag = (TagsComboBoxEntry() if can_change is True
                      else TagsComboBox(can_change))

        label = Gtk.Label()
        label.set_alignment(0.0, 0.5)
        label.set_text(_("_Tag:"))
        label.set_use_underline(True)
        label.set_mnemonic_widget(self.__tag)
        table.attach(label, 0, 1, 0, 1)
        table.attach(self.__tag, 1, 2, 0, 1)

        self.__val = Gtk.Entry()
        self.__val.set_completion(LibraryValueCompletion("", library))
        label = Gtk.Label()
        label.set_text(_("_Value:"))
        label.set_alignment(0.0, 0.5)
        label.set_use_underline(True)
        label.set_mnemonic_widget(self.__val)
        valuebox = Gtk.EventBox()
        table.attach(label, 0, 1, 1, 2)
        table.attach(valuebox, 1, 2, 1, 2)
        hbox = Gtk.HBox()
        valuebox.add(hbox)
        hbox.pack_start(self.__val, True, True, 0)
        hbox.set_spacing(6)
        invalid = Gtk.Image.new_from_stock(
            Gtk.STOCK_DIALOG_WARNING, Gtk.IconSize.SMALL_TOOLBAR)
        hbox.pack_start(invalid, True, True, 0)

        self.vbox.pack_start(table, True, True, 0)
        self.get_child().show_all()
        invalid.hide()

        for entry in [self.__tag, self.__val]:
            entry.connect(
                'changed', self.__validate, add, invalid, valuebox)
        self.__tag.connect('changed', self.__set_value_completion, library)
        self.__set_value_completion(self.__tag, library)

        if can_change is True:
            self.__tag.get_child().connect_object(
                'activate', Gtk.Entry.grab_focus, self.__val)

    def __set_value_completion(self, tag, library):
        completion = self.__val.get_completion()
        if completion:
            completion.set_tag(self.__tag.tag, library)

    def get_tag(self):
        try:
            return self.__tag.tag
        except AttributeError:
            return self.__tag.tag

    def get_value(self):
        return self.__val.get_text().decode("utf-8")

    def __validate(self, editable, add, invalid, box):
        tag = self.get_tag()
        value = self.get_value()
        fmt = massagers.tags.get(tag)
        if fmt:
            valid = fmt.is_valid(value)
        else:
            valid = True
        add.set_sensitive(valid)
        if valid:
            invalid.hide()
            box.set_tooltip_text("")
        else:
            invalid.show()
            box.set_tooltip_text(fmt.error)

    def run(self):
        self.show()
        self.__val.set_activates_default(True)
        self.__tag.grab_focus()
        return super(AddTagDialog, self).run()

TAG, VALUE, EDITED, CANEDIT, DELETED, ORIGVALUE, RENAMED, ORIGTAG = range(8)


def is_special(string):
    return string.endswith("</i>")


def is_different(string):
    return is_special(string) and string.startswith("<i>")


def is_missing(string):
    return is_special(string) and not string.startswith("<i>")


def strip_missing(string):
    try:
        return string[:string.index(" <i>")]
    except ValueError:
        return string


class EditTagsPluginHandler(EditingPluginHandler):
    from quodlibet.plugins.editing import EditTagsPlugin
    Kind = EditTagsPlugin

<<<<<<< HEAD
class EditTags(Gtk.VBox):
=======

class EditTags(gtk.VBox):
>>>>>>> 8532599b
    _SAVE_BUTTON_KEY = 'ql-save'
    _REVERT_BUTTON_KEY = 'ql-revert'
    # Translators: translate only to override the text
    # for the tag "save" button
    _SAVE_BUTTON_TEXT = _('ql-save')
    # Translators: translate only to override the  for the tag "revert" button
    _REVERT_BUTTON_TEXT = _('ql-revert')
    handler = EditTagsPluginHandler()

    @classmethod
    def init_plugins(cls):
        PluginManager.instance.register_handler(cls.handler)

    def __init__(self, parent, library):
        super(EditTags, self).__init__(spacing=12)
        self.title = _("Edit Tags")
        self.set_border_width(12)

        model = Gtk.ListStore(str, str, bool, bool, bool, str, bool, str)
        view = RCMHintedTreeView(model)
        selection = view.get_selection()
        render = Gtk.CellRendererPixbuf()
        column = TreeViewColumn(_("Write"), render)

        style = view.get_style()
<<<<<<< HEAD
        pixbufs = [ style.lookup_icon_set(stock)
                    .render_icon(style, Gtk.TextDirection.NONE, state,
                        Gtk.IconSize.MENU, view, None)
                    for state in (Gtk.StateType.INSENSITIVE, Gtk.StateType.NORMAL)
                        for stock in (Gtk.STOCK_EDIT, Gtk.STOCK_DELETE) ]
=======
        pixbufs = [style.lookup_icon_set(stock)
                   .render_icon(style, gtk.TEXT_DIR_NONE, state,
                                gtk.ICON_SIZE_MENU, view, None)
                   for state in (gtk.STATE_INSENSITIVE, gtk.STATE_NORMAL)
                   for stock in (gtk.STOCK_EDIT, gtk.STOCK_DELETE)]

>>>>>>> 8532599b
        def cdf_write(col, rend, model, iter, (write, delete)):
            row = model[iter]
            if row[CANEDIT]:
                rend.set_property('stock-id', None)
                rend.set_property('pixbuf',
                    pixbufs[2 * row[EDITED] + row[DELETED]])
            else:
                rend.set_property('stock-id', Gtk.STOCK_DIALOG_AUTHENTICATION)
        column.set_cell_data_func(render, cdf_write, (2, 4))
        view.append_column(column)

        render = Gtk.CellRendererText()
        column = TreeViewColumn(
            _('Tag'), render, text=0, editable=3, strikethrough=4)
        column.set_sizing(Gtk.TreeViewColumnSizing.AUTOSIZE)
        render.set_property('editable', True)
        render.connect('edited', self.__edit_tag_name, model)
        render.connect(
            'editing-started', self.__tag_editing_started, model, library)
        view.append_column(column)

        render = Gtk.CellRendererText()
        render.set_property('ellipsize', Pango.EllipsizeMode.END)
        render.set_property('editable', True)
        render.connect('edited', self.__edit_tag, model)
        render.connect(
            'editing-started', self.__value_editing_started, model, library)
        render.markup = 1
        column = TreeViewColumn(
            _('Value'), render, markup=1, editable=3, strikethrough=4)
        column.set_sizing(Gtk.TreeViewColumnSizing.AUTOSIZE)
        view.append_column(column)

        sw = Gtk.ScrolledWindow()
        sw.set_shadow_type(Gtk.ShadowType.IN)
        sw.set_policy(Gtk.PolicyType.AUTOMATIC, Gtk.PolicyType.AUTOMATIC)
        sw.add(view)
        self.pack_start(sw, True, True, 0)

        # Add and Remove [tags] buttons
        buttonbox = Gtk.HBox(spacing=18)
        bbox1 = Gtk.HButtonBox()
        bbox1.set_spacing(6)
        bbox1.set_layout(Gtk.ButtonBoxStyle.START)
        add = Gtk.Button(stock=Gtk.STOCK_ADD)
        add.set_focus_on_click(False)
        add.connect('clicked', self.__add_tag, model, library)
        bbox1.pack_start(add, True, True, 0)
        # Remove button
        remove = Gtk.Button(stock=Gtk.STOCK_REMOVE)
        remove.set_focus_on_click(False)
        remove.connect('clicked', self.__remove_tag, view)
        remove.set_sensitive(False)

        bbox1.pack_start(remove, True, True, 0)

        # Revert and save buttons
        # Both can have customised translated text (and thus accels)
        bbox2 = Gtk.HButtonBox()
        bbox2.set_spacing(6)
        bbox2.set_layout(Gtk.ButtonBoxStyle.END)
        revert = (Gtk.Button(stock=Gtk.STOCK_REVERT_TO_SAVED)
                  if self._REVERT_BUTTON_KEY == self._REVERT_BUTTON_TEXT
                  else Gtk.Button(label=self._REVERT_BUTTON_TEXT))
        revert.set_sensitive(False)
        # Save button.
        save = (Gtk.Button(stock=Gtk.STOCK_SAVE)
                if self._SAVE_BUTTON_TEXT == self._SAVE_BUTTON_KEY
                else Gtk.Button(label=self._SAVE_BUTTON_TEXT))
        save.set_sensitive(False)
        self.save = save
        bbox2.pack_start(revert, True, True, 0)
        bbox2.pack_start(save, True, True, 0)

        buttonbox.pack_start(bbox1, True, True, 0)
        buttonbox.pack_start(bbox2, True, True, 0)
        self.pack_start(buttonbox, False, True, 0)

        UPDATE_ARGS = [
            view, buttonbox, model, add, [save, revert, remove]]
        parent.connect_object(
            'changed', self.__class__.__update, self, *UPDATE_ARGS)
        revert.connect_object(
            'clicked', self.__update, None, *UPDATE_ARGS)
        revert.connect_object('clicked', parent.set_pending, None)

        save.connect('clicked', self.__save_files, revert, model, library)
        save.connect_object('clicked', parent.set_pending, None)
        for sig in ['row-inserted', 'row-deleted', 'row-changed']:
            model.connect(sig, self.__enable_save, [save, revert])
            model.connect_object(sig, parent.set_pending, save)

        view.connect('popup-menu', self.__popup_menu, parent)
        view.connect('button-press-event', self.__button_press)
        view.connect('key-press-event', self.__view_key_press_event)
        selection.connect('changed', self.__tag_select, remove)
        selection.set_mode(Gtk.SelectionMode.MULTIPLE)
        self.show_all()

    def __view_key_press_event(self, view, event):
        # We can't use a real accelerator to this because it would
        # interfere with typeahead and row editing.
        ctrl = event.get_state() & Gdk.ModifierType.CONTROL_MASK
        keyval_name = Gdk.keyval_name(event.keyval)
        if event.keyval == Gtk.accelerator_parse("Delete")[0]:
            self.__remove_tag(view, view)
        elif ctrl and keyval_name == 's':
            # Issue 697: allow Ctrl-s to save.
            self.save.emit('clicked')

    def __enable_save(self, *args):
        buttons = args[-1]
        for b in buttons:
            b.set_sensitive(True)

    def __paste(self, clip, text, (rend, path)):
        if text:
            rend.emit('edited', path, text.strip())

    def __menu_activate(self, activator, view):
        model, (iter,) = view.get_selection().get_selected_rows()
        row = model[iter]
        tag = row[TAG]
        value = util.unescape(row[VALUE].decode('utf-8'))
        vals = activator.activated(tag, value)
        replaced = False
        if vals and (len(vals) != 1 or vals[0][1] != value):
            for atag, aval in vals:
                if atag == tag and not replaced:
                    replaced = True
                    row[VALUE] = util.escape(aval)
                    row[EDITED] = True
                else:
                    self.__add_new_tag(model, atag, aval)
        elif vals:
            replaced = True
        if not replaced:
            row[EDITED] = row[DELETED] = True

    def __popup_menu(self, view, parent):
        menu = Gtk.Menu()

        view.ensure_popup_selection()
        model, rows = view.get_selection().get_selected_rows()
        can_change = min([model[path][CANEDIT] for path in rows])

        items = [SplitDisc, SplitTitle, SplitPerformer, SplitArranger,
                 SplitValues, SplitPerformerFromTitle,
                 SplitOriginalArtistFromTitle]
        items.extend(self.handler.plugins)
        items.sort(key=lambda item: (item._order, item.__name__))

        if len(rows) == 1:
            row = model[rows[0]]

            value = row[VALUE].decode('utf-8')
            text = util.unescape(value)
            multi = (value.split("<")[0] != value)

            for Item in items:
                if Item.tags and row[TAG] not in Item.tags:
                    continue

                try:
                    b = Item(row[TAG], text)
                except:
                    util.print_exc()
                else:
                    b.connect('activate', self.__menu_activate, view)

                    if (not min(map(self.__songinfo.can_change, b.needs) + [1])
                            or multi):
                        b.set_sensitive(False)

                    menu.append(b)

<<<<<<< HEAD
            if menu.get_children(): menu.append(Gtk.SeparatorMenuItem())
=======
            if menu.get_children():
                menu.append(gtk.SeparatorMenuItem())
>>>>>>> 8532599b

        b = Gtk.ImageMenuItem.new_from_stock(Gtk.STOCK_REMOVE, None)
        b.connect('activate', self.__remove_tag, view)
        keyval, mod = Gtk.accelerator_parse("Delete")
        menu.__accels = Gtk.AccelGroup()
        b.add_accelerator(
            'activate', menu.__accels, keyval, mod, Gtk.AccelFlags.VISIBLE)
        menu.append(b)

        menu.show_all()
        # Setting the menu itself to be insensitive causes it to not
        # be dismissed; see #473.
        for c in menu.get_children():
            c.set_sensitive(can_change and c.get_property('sensitive'))
        menu.connect('selection-done', lambda m: m.destroy())
        return view.popup_menu(menu, 3, Gtk.get_current_event_time())

    def __tag_select(self, selection, remove):
        model, rows = selection.get_selected_rows()
        remove.set_sensitive(
            bool(rows and min([model[row][CANEDIT] for row in rows])))

    def __add_new_tag(self, model, tag, value):
        if (tag in self.__songinfo and not self.__songinfo.multiple_values):
            title = _("Unable to add tag")
            msg = _("Unable to add <b>%s</b>\n\nThe files currently"
                    " selected do not support multiple values."
                    ) % util.escape(tag)
            qltk.ErrorMessage(self, title, msg).run()
            return

        iters = [row.iter for row in model if row[TAG] == tag]
        row = [tag, util.escape(value), True, True, False, None, False, None]
        if len(iters):
            model.insert_after(iters[-1], row=row)
        else:
            model.append(row=row)

    def __add_tag(self, activator, model, library):
        add = AddTagDialog(self, self.__songinfo.can_change(), library)

        while True:
            resp = add.run()
<<<<<<< HEAD
            if resp != Gtk.ResponseType.OK: break
=======
            if resp != gtk.RESPONSE_OK:
                break
>>>>>>> 8532599b
            tag = add.get_tag()
            value = add.get_value()
            if tag in massagers.tags:
                value = massagers.tags[tag].validate(value)
            if not self.__songinfo.can_change(tag):
                title = _("Invalid tag")
                msg = _("Invalid tag <b>%s</b>\n\nThe files currently"
                        " selected do not support editing this tag."
                        ) % util.escape(tag)
                qltk.ErrorMessage(self, title, msg).run()
            else:
                self.__add_new_tag(model, tag, value)
                break

        add.destroy()

    def __remove_tag(self, activator, view):
        model, paths = view.get_selection().get_selected_rows()
        # Since the iteration can modify path numbers, we need accurate
        # rows (= iters) before we start.
        rows = [model[path] for path in paths]
        for row in rows:
            if row[ORIGVALUE] is not None:
                row[EDITED] = row[DELETED] = True
            else:
                model.remove(row.iter)

    def __save_files(self, save, revert, model, library):
        updated = {}
        deleted = {}
        added = {}
        renamed = {}
        for row in model:
            if row[EDITED] and not (row[DELETED] or row[RENAMED]):
                if row[ORIGVALUE] is not None:
                    updated.setdefault(row[TAG], [])
                    updated[row[TAG]].append((util.decode(row[VALUE]),
                                              util.decode(row[ORIGVALUE])))
                else:
                    added.setdefault(row[TAG], [])
                    added[row[TAG]].append(util.decode(row[VALUE]))
            if row[EDITED] and row[DELETED]:
                if row[ORIGVALUE] is not None:
                    deleted.setdefault(row[TAG], [])
                    deleted[row[TAG]].append(util.decode(row[ORIGVALUE]))

            if row[EDITED] and row[RENAMED] and not row[DELETED]:
                renamed.setdefault(row[TAG], [])
                renamed[row[TAG]].append((util.decode(row[ORIGTAG]),
                                          util.decode(row[VALUE]),
                                          util.decode(row[ORIGVALUE])))

        was_changed = []
        songs = self.__songinfo.songs
        win = WritingWindow(self, len(songs))
        for song in songs:
            if not song.valid() and not qltk.ConfirmAction(
                self, _("Tag may not be accurate"),
                _("<b>%s</b> changed while the program was running. "
                  "Saving without refreshing your library may "
                  "overwrite other changes to the song.\n\n"
                  "Save this song anyway?") % util.escape(util.fsdecode(
                song("~basename")))
                ).run():
                break

            changed = False
            for key, values in updated.iteritems():
                for (new_value, old_value) in values:
                    new_value = util.unescape(new_value)
                    if song.can_change(key):
                        if old_value is None:
                            song.add(key, new_value)
                        else:
                            song.change(key, old_value, new_value)
                        changed = True
            for key, values in added.iteritems():
                for value in values:
                    value = util.unescape(value)
                    if song.can_change(key):
                        song.add(key, value)
                        changed = True
            for key, values in deleted.iteritems():
                for value in values:
                    value = util.unescape(value)
                    if song.can_change(key) and key in song:
                        song.remove(key, value)
                        changed = True
            save_rename = []
            for new_tag, values in renamed.iteritems():
                for old_tag, new_value, old_value in values:
                    old_tag = util.unescape(old_tag)
                    old_value = util.unescape(old_value)
                    new_value = util.unescape(new_value)
                    if (song.can_change(new_tag) and
                        song.can_change(old_tag) and old_tag in song):
                        if not is_special(new_value):
                            song.remove(old_tag, old_value)
                            save_rename.append((new_tag, new_value))
                        elif is_missing(new_value):
                            value = strip_missing(old_value)
                            song.remove(old_tag, old_value)
                            save_rename.append((new_tag, new_value))
                        else:
                            save_rename.append((new_tag, song[old_tag]))
                            song.remove(old_tag, None)
                        changed = True
            for tag, value in save_rename:
                song.add(tag, value)

            if changed:
                try:
                    song.write()
                except:
                    util.print_exc()
                    qltk.ErrorMessage(
                        self, _("Unable to save song"),
                        _("Saving <b>%s</b> failed. The file "
                          "may be read-only, corrupted, or you "
                          "do not have permission to edit it.") % (
                        util.escape(util.fsdecode(
                        song('~basename'))))).run()
                    library.reload(song, changed=was_changed)
                    break
                was_changed.append(song)

            if win.step():
                break

        win.destroy()
        library.changed(was_changed)
        for b in [save, revert]:
            b.set_sensitive(False)

    def __edit_tag(self, renderer, path, new_value, model):
        new_value = ', '.join(new_value.splitlines())
        row = model[path]
        if row[TAG] in massagers.tags:
            fmt = massagers.tags[row[TAG]]
            if not fmt.is_valid(new_value):
                qltk.WarningMessage(
                    self, _("Invalid value"),
                    _("Invalid value: <b>%(value)s</b>\n\n%(error)s") % {
                    "value": new_value, "error": fmt.error}).run()
                return
            else:
                new_value = fmt.validate(new_value)
        tag = self.__songinfo.get(row[TAG], None)
        if row[VALUE].split('<')[0] != new_value or (
                tag and tag.shared and not tag.complete):
            row[VALUE] = util.escape(new_value)
            row[EDITED] = True
            row[DELETED] = False

    def __edit_tag_name(self, renderer, path, new_tag, model):
        new_tag = ' '.join(new_tag.splitlines()).lower()
        row = model[path]
        if new_tag == row[TAG]:
            return
        elif not self.__songinfo.can_change(row[TAG]):
            # Can't remove the old tag.
            title = _("Invalid tag")
            msg = _("Invalid tag <b>%s</b>\n\nThe files currently"
                    " selected do not support editing this tag."
                    ) % util.escape(row[TAG])
            qltk.ErrorMessage(self, title, msg).run()
        elif not self.__songinfo.can_change(new_tag):
            # Can't add the new tag.
            title = _("Invalid tag")
            msg = _("Invalid tag <b>%s</b>\n\nThe files currently"
                    " selected do not support editing this tag."
                    ) % util.escape(new_tag)
            qltk.ErrorMessage(self, title, msg).run()
        else:
            if new_tag in massagers.tags:
                fmt = massagers.tags[new_tag]
                v = util.unescape(row[VALUE])
                if not fmt.is_valid(v):
                    qltk.WarningMessage(
                        self, _("Invalid value"),
                        _("Invalid value: <b>%(value)s</b>\n\n%(error)s") % {
                        "value": row[VALUE], "error": fmt.error}).run()
                    return
                value = fmt.validate(v)
            else:
                value = row[VALUE]
                value = util.unescape(value)

            if row[ORIGVALUE] is None:
                # The tag hasn't been saved yet, so we can just update
                # the name in the model, and the value, since it
                # may have been re-validated.
                row[TAG] = new_tag
                row[VALUE] = value
            else:
                # The tag has been saved, so delete the old tag and
                # add a new one with the old (or sanitized) value.
                row[RENAMED] = row[EDITED] = True
                row[ORIGTAG] = row[TAG]
                row[TAG] = new_tag

    def __button_press(self, view, event):
        if event.button not in [1, 2]:
            return False
        x, y = map(int, [event.x, event.y])
        try:
            path, col, cellx, celly = view.get_path_at_pos(x, y)
        except TypeError:
            return False

        if event.button == 1 and col is view.get_columns()[0]:
            row = view.get_model()[path]
            row[EDITED] = not row[EDITED]
            if row[EDITED]:
                idx = row[VALUE].find('<i>')
                if idx >= 0:
                    row[VALUE] = row[VALUE][:idx].strip()
            return True
        elif event.button == 2 and col == view.get_columns()[2]:
            display = Gdk.display_manager_get().get_default_display()
            clipboardname = ["PRIMARY", "CLIPBOARD"][sys.platform == "win32"]
            clipboard = Gtk.Clipboard(display, clipboardname)
            for rend in col.get_cell_renderers():
                if rend.get_property('editable'):
                    clipboard.request_text(self.__paste, (rend, path[0]))
                    return True
            else:
                return False
        else:
            return False

    def __update(self, songs, view, buttonbox, model, add, buttons):
        if songs is None:
            songs = self.__songinfo.songs

        self.__songinfo = songinfo = AudioFileGroup(songs)
        view.set_model(None)
        model.clear()
        view.set_model(model)

        keys = sorted(songinfo.realkeys())

        if not config.getboolean("editing", "alltags"):
            keys = filter(lambda k: k not in formats.MACHINE_TAGS, keys)

        # reverse order here so insertion puts them in proper order.
        for tag in ['album', 'artist', 'title']:
            try:
                keys.remove(tag)
            except ValueError:
                pass
            else:
                keys.insert(0, tag)

        for tag in keys:
            # Handle with care.
            orig_value = songinfo[tag].split("\n")
            value = songinfo[tag].safenicestr()
            edited = False
            edit = songinfo.can_change(tag)
            deleted = False
            renamed = False
            newtag = ""
            if value[0:1] == "<": # "different etc."
                model.append(row=[tag, value, edited, edit, deleted,
                                  "\n".join(orig_value), renamed,
                                  newtag])
            else:
                for i, v in enumerate(value.split("\n")):
                    model.append(row=[tag, v, edited, edit, deleted,
                                      orig_value[i], renamed, newtag])

        buttonbox.set_sensitive(bool(songinfo.can_change()))
        for b in buttons:
            b.set_sensitive(False)
        add.set_sensitive(bool(songs))

    def __value_editing_started(self, render, editable, path, model, library):
        try:
            if not editable.get_completion():
                tag = model[path][TAG]
                completion = LibraryValueCompletion(tag, library)
                editable.set_completion(completion)
        except AttributeError:
            pass
        if isinstance(editable, Gtk.Entry):
            editable.set_text(util.unescape(model[path][VALUE].split('<')[0]))

    def __tag_editing_started(self, render, editable, path, model, library):
        try:
            if not editable.get_completion():
                tags = self.__songinfo.can_change()
                if tags is True:
                    from quodlibet.formats import USEFUL_TAGS as tags
                completion = qltk.EntryCompletion(tags)
                editable.set_completion(completion)
        except AttributeError:
            pass<|MERGE_RESOLUTION|>--- conflicted
+++ resolved
@@ -56,11 +56,7 @@
 
         def safenicestr(self):
             if self.shared and self.complete:
-<<<<<<< HEAD
                 return util.escape(self.encode("utf-8"))
-=======
-                return str(self)
->>>>>>> 8532599b
             elif self.shared:
                 return "\n".join(['%s<i> (%s)</i>' % (s, self.paren())
                                   for s in str(self).split("\n")])
@@ -138,12 +134,8 @@
             can = min([song.can_change(k) for song in self.songs])
         return can
 
-<<<<<<< HEAD
+
 class SplitValues(Gtk.ImageMenuItem):
-=======
-
-class SplitValues(gtk.ImageMenuItem):
->>>>>>> 8532599b
     tags = False
     needs = []
     _order = 0.0
@@ -161,12 +153,8 @@
             'utf-8', 'replace').split()
         return [(tag, value) for value in util.split_value(value, spls)]
 
-<<<<<<< HEAD
+
 class SplitDisc(Gtk.ImageMenuItem):
-=======
-
-class SplitDisc(gtk.ImageMenuItem):
->>>>>>> 8532599b
     tags = ["album"]
     needs = ["discnumber"]
     _order = 0.5
@@ -181,12 +169,8 @@
         album, disc = util.split_album(value)
         return [(tag, album), ("discnumber", disc)]
 
-<<<<<<< HEAD
+
 class SplitTitle(Gtk.ImageMenuItem):
-=======
-
-class SplitTitle(gtk.ImageMenuItem):
->>>>>>> 8532599b
     tags = ["title"]
     needs = ["version"]
     _order = 0.5
@@ -205,12 +189,8 @@
         title, versions = util.split_title(value, spls)
         return [(tag, title)] + [("version", v) for v in versions]
 
-<<<<<<< HEAD
+
 class SplitPerson(Gtk.ImageMenuItem):
-=======
-
-class SplitPerson(gtk.ImageMenuItem):
->>>>>>> 8532599b
     tags = ["artist"]
     _order = 0.5
 
@@ -372,12 +352,8 @@
     from quodlibet.plugins.editing import EditTagsPlugin
     Kind = EditTagsPlugin
 
-<<<<<<< HEAD
+
 class EditTags(Gtk.VBox):
-=======
-
-class EditTags(gtk.VBox):
->>>>>>> 8532599b
     _SAVE_BUTTON_KEY = 'ql-save'
     _REVERT_BUTTON_KEY = 'ql-revert'
     # Translators: translate only to override the text
@@ -403,20 +379,13 @@
         column = TreeViewColumn(_("Write"), render)
 
         style = view.get_style()
-<<<<<<< HEAD
-        pixbufs = [ style.lookup_icon_set(stock)
-                    .render_icon(style, Gtk.TextDirection.NONE, state,
-                        Gtk.IconSize.MENU, view, None)
-                    for state in (Gtk.StateType.INSENSITIVE, Gtk.StateType.NORMAL)
-                        for stock in (Gtk.STOCK_EDIT, Gtk.STOCK_DELETE) ]
-=======
         pixbufs = [style.lookup_icon_set(stock)
-                   .render_icon(style, gtk.TEXT_DIR_NONE, state,
-                                gtk.ICON_SIZE_MENU, view, None)
-                   for state in (gtk.STATE_INSENSITIVE, gtk.STATE_NORMAL)
-                   for stock in (gtk.STOCK_EDIT, gtk.STOCK_DELETE)]
-
->>>>>>> 8532599b
+                   .render_icon(style, Gtk.TextDirection.NONE, state,
+                                Gtk.IconSize.MENU, view, None)
+                   for state in (Gtk.StateType.INSENSITIVE,
+                                 Gtk.StateType.NORMAL)
+                   for stock in (Gtk.STOCK_EDIT, Gtk.STOCK_DELETE)]
+
         def cdf_write(col, rend, model, iter, (write, delete)):
             row = model[iter]
             if row[CANEDIT]:
@@ -593,12 +562,8 @@
 
                     menu.append(b)
 
-<<<<<<< HEAD
-            if menu.get_children(): menu.append(Gtk.SeparatorMenuItem())
-=======
             if menu.get_children():
-                menu.append(gtk.SeparatorMenuItem())
->>>>>>> 8532599b
+                menu.append(Gtk.SeparatorMenuItem())
 
         b = Gtk.ImageMenuItem.new_from_stock(Gtk.STOCK_REMOVE, None)
         b.connect('activate', self.__remove_tag, view)
@@ -642,12 +607,8 @@
 
         while True:
             resp = add.run()
-<<<<<<< HEAD
-            if resp != Gtk.ResponseType.OK: break
-=======
-            if resp != gtk.RESPONSE_OK:
+            if resp != Gtk.ResponseType.OK:
                 break
->>>>>>> 8532599b
             tag = add.get_tag()
             value = add.get_value()
             if tag in massagers.tags:
