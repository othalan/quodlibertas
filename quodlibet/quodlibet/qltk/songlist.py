# Copyright 2005 Joe Wreschnig
#           2012 Christoph Reiter
#
# This program is free software; you can redistribute it and/or modify
# it under the terms of the GNU General Public License version 2 as
# published by the Free Software Foundation

import datetime
import time

from gi.repository import Gtk, GLib, Pango, Gdk

from quodlibet import app
from quodlibet import config
from quodlibet import const
from quodlibet import qltk
from quodlibet import util

from quodlibet.parse import Query, Pattern
from quodlibet.qltk.information import Information
from quodlibet.qltk.properties import SongProperties
from quodlibet.qltk.views import AllTreeView, DragScroll
from quodlibet.qltk.ratingsmenu import RatingsMenuItem
from quodlibet.qltk.ratingsmenu import ConfirmRateMultipleDialog
from quodlibet.qltk.songmodel import PlaylistModel
from quodlibet.util.uri import URI
from quodlibet.formats._audio import TAG_TO_SORT, FILESYSTEM_TAGS, AudioFile
from quodlibet.qltk.sortdialog import SortDialog
from quodlibet.util import human_sort_key


class SongList(AllTreeView, DragScroll, util.InstanceTracker):
    # A TreeView containing a list of songs.

    headers = [] # The list of current headers.
    star = list(Query.STAR)

    CurrentColumn = None

    class TextColumn(qltk.views.TreeViewColumnButton):
        # Base class for other kinds of columns.
        _label = Gtk.Label().create_pango_layout("")
        __last_rendered = None

        def _needs_update(self, value):
            if self.__last_rendered == value:
                return False
            self.__last_rendered = value
            return True

        def _cdf(self, column, cell, model, iter, tag):
            text = model[iter][0].comma(tag)
            if not self._needs_update(text):
                return
            cell.set_property('text', text)
            self._update_layout(text, cell)

        def _delayed_update(self):
            max_width = -1
            width = self.get_fixed_width()
            for text, pad, cell_pad in self._text:
<<<<<<< HEAD
                self._label.set_text(text, -1)
                new_width = self._label.get_pixel_size()[0] + pad +  cell_pad
=======
                self._label.set_text(text)
                new_width = self._label.get_pixel_size()[0] + pad + cell_pad
>>>>>>> 8532599b
                if new_width > max_width:
                    max_width = new_width
            if width < max_width:
                self.set_fixed_width(max_width)
                tv = self.get_tree_view()
                if tv:
                    tv.columns_autosize()
            self._text.clear()
            self._timeout = None
            return False

        def _update_layout(self, text, cell=None, pad=12, force=False):
            if not self.get_resizable():
                cell_pad = (cell and cell.get_property('xpad')) or 0
                self._text.add((text, pad, cell_pad))
                if force:
                    self._delayed_update()
                if self._timeout is not None:
                    GLib.source_remove(self._timeout)
                    self._timeout = None
                self._timeout = GLib.idle_add(self._delayed_update,
                    priority=GLib.PRIORITY_LOW)

        def __init__(self, t):
            self._render = Gtk.CellRendererText()
            title = util.tag(t)
            super(SongList.TextColumn, self).__init__(title, self._render)
            self.header_name = t
            self.set_sizing(Gtk.TreeViewColumnSizing.FIXED)
            self.set_visible(True)
            self.set_clickable(True)
            self.set_sort_indicator(False)
            self.set_cell_data_func(self._render, self._cdf, t)
            self._text = set()
            self._timeout = None
            self._update_layout(title, force=True)

    class DateColumn(TextColumn):
        # The '~#' keys that are dates.
        def _cdf(self, column, cell, model, iter, tag):
            stamp = model[iter][0](tag)
            if not self._needs_update(stamp):
                return
            if not stamp:
                cell.set_property('text', _("Never"))
            else:
                date = datetime.datetime.fromtimestamp(stamp).date()
                today = datetime.datetime.now().date()
                days = (today - date).days
                if days == 0:
                    format = "%X"
                elif days < 7:
                    format = "%A"
                else:
                    format = "%x"
                stamp = time.localtime(stamp)
                text = time.strftime(format, stamp).decode(const.ENCODING)
                cell.set_property('text', text)
            self._update_layout(cell.get_property('text'), cell)

    class WideTextColumn(TextColumn):
        # Resizable and ellipsized at the end. Used for any key with
        # a '~' in it, and 'title'.
        def __init__(self, tag):
            super(SongList.WideTextColumn, self).__init__(tag)
            self._render.set_property('ellipsize', Pango.EllipsizeMode.END)
            self.set_expand(True)
            self.set_resizable(True)
            self.set_fixed_width(1)

    class RatingColumn(TextColumn):
        # Render ~#rating directly (simplifies filtering, saves
        # a function call).
        def _cdf(self, column, cell, model, iter, tag):
                value = model[iter][0].get("~#rating", const.DEFAULT_RATING)
                if not self._needs_update(value):
                    return
                cell.set_property('text', util.format_rating(value))
                # No need to update layout, we know this width at
                # at startup.

        def __init__(self):
            super(SongList.RatingColumn, self).__init__("~#rating")
            self.set_resizable(False)
            self.set_expand(False)
            self._update_layout(util.format_rating(1.0), force=True)

    class NonSynthTextColumn(WideTextColumn):
        # Optimize for non-synthesized keys by grabbing them directly.
        # Used for any tag without a '~' except 'title'.
        def _cdf(self, column, cell, model, iter, tag):
            value = model[iter][0].get(tag, "")
            if not self._needs_update(value):
                return
            cell.set_property('text', value.replace("\n", ", "))

    class FSColumn(WideTextColumn):
        # Contains text in the filesystem encoding, so needs to be
        # decoded safely (and also more slowly).
        def _cdf(self, column, cell, model, iter, tag):
            value = model[iter][0].comma(tag)
            if not self._needs_update(value):
                return
            cell.set_property('text', util.unexpand(util.fsdecode(value)))

    class NumericColumn(TextColumn):
        # Any '~#' keys except dates.
        def _cdf(self, column, cell, model, iter, tag):
            value = model[iter][0].comma(tag)
            if not self._needs_update(value):
                return
            text = unicode(value)
            cell.set_property('text', text)
            self._update_layout(text, cell)

        def __init__(self, tag):
            super(SongList.NumericColumn, self).__init__(tag)
            self._render.set_property('xalign', 1.0)
            self.set_alignment(1.0)

    class LengthColumn(NumericColumn):
        def _cdf(self, column, cell, model, iter, tag):
            value = model[iter][0].get("~#length", 0)
            if not self._needs_update(value):
                return
            text = util.format_time(value)
            cell.set_property('text', text)
            self._update_layout(text, cell)

        def __init__(self):
            super(SongList.LengthColumn, self).__init__("~#length")

    class FilesizeColumn(NumericColumn):
        def _cdf(self, column, cell, model, iter, tag):
            value = model[iter][0].get("~#filesize", 0)
            if not self._needs_update(value):
                return
            text = util.format_size(value)
            cell.set_property('text', text)
            self._update_layout(text, cell)

        def __init__(self):
            super(SongList.FilesizeColumn, self).__init__("~#filesize")

    class PatternColumn(WideTextColumn):
        def _cdf(self, column, cell, model, iter, tag):
            song = model.get_value(iter, 0)
            if not self._pattern:
                return
            value = self._pattern % song
            if not self._needs_update(value):
                return
            cell.set_property('text', value)

        def __init__(self, pattern):
            super(SongList.PatternColumn, self).__init__(util.pattern(pattern))
            self.header_name = pattern
            self._pattern = None
            try:
                self._pattern = Pattern(pattern)
            except ValueError:
                pass

    def Menu(self, header, browser, library):
        songs = self.get_selected_songs()
        if not songs:
            return

        can_filter = browser.can_filter

        menu = browser.Menu(songs, self, library)

        def Filter(t):
            # Translators: The substituted string is the name of the
            # selected column (a translated tag name).
            b = qltk.MenuItem(
                _("_Filter on %s") % util.tag(t, True), Gtk.STOCK_INDEX)
            b.connect_object('activate', self.__filter_on, t, songs, browser)
            return b

        header = util.tagsplit(header)[0]

        if can_filter("artist") or can_filter("album") or can_filter(header):
            menu.preseparate()

        if can_filter("artist"):
            menu.prepend(Filter("artist"))
        if can_filter("album"):
            menu.prepend(Filter("album"))
        if (header not in ["artist", "album"] and can_filter(header)):
            menu.prepend(Filter(header))

        ratings = RatingsMenuItem(songs, library)
        menu.preseparate()
        menu.prepend(ratings)
        menu.show_all()
        return menu

    def __init__(self, library, player=None, update=False):
        super(SongList, self).__init__()
        self._register_instance(SongList)
        self.set_model(PlaylistModel())
        self.set_size_request(200, 150)
        self.set_rules_hint(True)
        self.get_selection().set_mode(Gtk.SelectionMode.MULTIPLE)
        self.set_fixed_height_mode(True)
        self.__csig = self.connect('columns-changed', self.__columns_changed)
        self.set_column_headers(self.headers)
        librarian = library.librarian or library
        sigs = []
        # The player needs to be called first so it can ge the next song
        # in case the current one gets deleted and the order gets reset.
        if player:
            s = librarian.connect_object('removed', map, player.remove)
            sigs.append(s)
        sigs.extend([librarian.connect('changed', self.__song_updated),
                librarian.connect('removed', self.__song_removed)])
        if update:
            sigs.append(librarian.connect('added', self.__song_added))
        for sig in sigs:
            self.connect_object('destroy', librarian.disconnect, sig)
        if player:
            sigs = [player.connect('paused', self.__redraw_current),
                    player.connect('unpaused', self.__redraw_current)]
            for sig in sigs:
                self.connect_object('destroy', player.disconnect, sig)

        self.connect('button-press-event', self.__button_press, librarian)
        self.connect('key-press-event', self.__key_press, librarian)

        self.disable_drop()
        self.connect('drag-motion', self.__drag_motion)
        self.connect('drag-leave', self.__drag_leave)
        self.connect('drag-data-get', self.__drag_data_get)
        self.connect('drag-data-received', self.__drag_data_received, library)

        self.set_search_equal_func(self.__search_func, None)

        self.accelerators = Gtk.AccelGroup()
        key, mod = Gtk.accelerator_parse("<alt>Return")
        self.accelerators.connect(
            key, mod, 0, lambda *args: self.__song_properties(librarian))
        key, mod = Gtk.accelerator_parse("<control>I")
        self.accelerators.connect(
            key, mod, 0, lambda *args: self.__information(librarian))

        self.connect('destroy', self.__destroy)

    def __destroy(self, *args):
        self.handler_block(self.__csig)
        map(self.remove_column, self.get_columns())
        self.handler_unblock(self.__csig)

    def __search_func(self, model, column, key, iter, *args):
        for column in self.get_columns():
            value = model.get_value(iter, 0)(column.header_name)
            if not isinstance(value, basestring):
                continue
            elif key in value.lower() or key in value:
                return False
        else:
            return True

    def enable_drop(self, by_row=True):
        targets = [("text/x-quodlibet-songs", Gtk.TargetFlags.SAME_APP, 1),
                   ("text/uri-list", 0, 2)]
        targets = [Gtk.TargetEntry.new(*t) for t in targets]
        self.drag_source_set(
<<<<<<< HEAD
            Gdk.ModifierType.BUTTON1_MASK, targets,
            Gdk.DragAction.COPY|Gdk.DragAction.MOVE)
        self.drag_dest_set(Gtk.DestDefaults.ALL, targets,
                           Gdk.DragAction.COPY|Gdk.DragAction.MOVE)
=======
            gtk.gdk.BUTTON1_MASK, targets,
            gtk.gdk.ACTION_COPY | gtk.gdk.ACTION_MOVE)
        self.drag_dest_set(gtk.DEST_DEFAULT_ALL, targets,
                           gtk.gdk.ACTION_COPY | gtk.gdk.ACTION_MOVE)
>>>>>>> 8532599b
        self.__drop_by_row = by_row

    def disable_drop(self):
        targets = [("text/x-quodlibet-songs", Gtk.TargetFlags.SAME_APP, 1),
                   ("text/uri-list", 0, 2)]
        targets = [Gtk.TargetEntry.new(*t) for t in targets]
        self.drag_source_set(
            Gdk.ModifierType.BUTTON1_MASK, targets, Gdk.DragAction.COPY)
        self.drag_dest_unset()

    def __drag_leave(self, widget, ctx, time):
        widget.get_parent().drag_unhighlight()
        self.scroll_disable()

    def __drag_motion(self, view, ctx, x, y, time):
        if self.__drop_by_row:
            self.set_drag_dest(x, y)
            self.scroll_motion(x, y)
<<<<<<< HEAD
            if Gtk.drag_get_source_widget(ctx) == self:
                kind = Gdk.DragAction.MOVE
            else:
                kind = Gdk.DragAction.COPY
            Gdk.drag_status(ctx, kind, time)
=======
            if ctx.get_source_widget() == self:
                kind = gtk.gdk.ACTION_MOVE
            else:
                kind = gtk.gdk.ACTION_COPY
            ctx.drag_status(kind, time)
>>>>>>> 8532599b
            return True
        else:
            self.get_parent().drag_highlight()
            Gdk.drag_status(ctx, Gdk.DragAction.COPY, time)
            return True

    def __drag_data_get(self, view, ctx, sel, tid, etime):
        model, paths = self.get_selection().get_selected_rows()
        if tid == 1:
            songs = [model[path][0] for path in paths
                     if model[path][0].can_add]
            if len(songs) != len(paths):
                qltk.ErrorMessage(
                    qltk.get_top_parent(self), _("Unable to copy songs"),
                    _("The files selected cannot be copied to other "
                      "song lists or the queue.")).run()
                Gdk.drag_abort(ctx, etime)
                return
            filenames = [song("~filename") for song in songs]
            sel.set("text/x-quodlibet-songs", 8, "\x00".join(filenames))
            if ctx.get_actions() == Gdk.DragAction.MOVE:
                self.__drag_iters = map(model.get_iter, paths)
            else:
                self.__drag_iters = []
        else:
            uris = [model[path][0]("~uri") for path in paths]
            sel.set_uris(uris)
            self.__drag_iters = []

    def __drag_data_browser_dropped(self, songs):
        window = qltk.get_top_parent(self)
        if callable(window.browser.dropped):
            return window.browser.dropped(self, songs)
        else:
            return False

    def __drag_data_received(self, view, ctx, x, y, sel, info, etime, library):
        model = view.get_model()
        if info == 1:
            filenames = sel.data.split("\x00")
            move = (Gtk.get_source_widget(ctx) == view)
        elif info == 2:
            def to_filename(s):
                try:
                    return URI(s).filename
                except ValueError:
                    return None

            filenames = filter(None, map(to_filename, sel.get_uris()))
            move = False
        else:
            Gtk.drag_finish(ctx, False, False, etime)
            return

        to_add = []
        for filename in filenames:
            if filename not in library.librarian:
                library.add_filename(filename)
            elif filename not in library:
                to_add.append(library.librarian[filename])
        library.add(to_add)
        songs = filter(None, map(library.get, filenames))
        if not songs:
            Gtk.drag_finish(ctx, bool(not filenames), False, etime)
            return

        if not self.__drop_by_row:
            success = self.__drag_data_browser_dropped(songs)
            Gtk.drag_finish(ctx, success, False, etime)
            return

        try:
            path, position = view.get_dest_row_at_pos(x, y)
        except TypeError:
            path = max(0, len(model) - 1)
            position = Gtk.TreeViewDropPosition.AFTER

        if move and Gtk.get_source_widget(ctx) == view:
            iter = model.get_iter(path) # model can't be empty, we're moving
            if position in (Gtk.TreeViewDropPosition.BEFORE,
                            Gtk.TreeViewDropPosition.INTO_OR_BEFORE):
                while self.__drag_iters:
                    model.move_before(self.__drag_iters.pop(0), iter)
            else:
                while self.__drag_iters:
                    model.move_after(self.__drag_iters.pop(), iter)
            Gtk.drag_finish(ctx, True, False, etime)
        else:
            song = songs.pop(0)
            try:
                iter = model.get_iter(path)
            except ValueError:
                iter = model.append(row=[song]) # empty model
            else:
                if position in (Gtk.TreeViewDropPosition.BEFORE,
                                Gtk.TreeViewDropPosition.INTO_OR_BEFORE):
                    iter = model.insert_before(iter, [song])
                else:
                    iter = model.insert_after(iter, [song])
            for song in songs:
                iter = model.insert_after(iter, [song])
            Gtk.drag_finish(ctx, True, move, etime)

    def __filter_on(self, header, songs, browser):
        if not browser:
            return

        # Fall back to the playing song
        if songs is None:
            if app.player.song:
                songs = [app.player.song]
            else:
                return

        browser.filter_on(songs, header)

    def __custom_sort(self, *args):
        sd = SortDialog(qltk.get_top_parent(self))
        if sd.run() == Gtk.ResponseType.OK:
            # sort_keys yields a list of pairs (sort header, order)
            headers = sd.sort_key
            if not headers:
                return

            # from this, we have to construct a comparison function for sort
            def _get_key(song, tag):
                if tag.startswith("~#") and "~" not in tag[2:]:
                    return song(tag)
                return human_sort_key(song(tag))

            def comparer(x, y):
                for (h, o) in headers:
                    c = cmp(_get_key(x, h), _get_key(y, h))
<<<<<<< HEAD
                    if c == 0: continue
                    if o != Gtk.SortType.ASCENDING:
=======
                    if c == 0:
                        continue
                    if o != gtk.SORT_ASCENDING:
>>>>>>> 8532599b
                        c *= -1
                    return c
                return 0
            songs = self.get_songs()
            songs.sort(cmp=comparer)
            self.set_songs(songs, sorted=True)
        sd.hide()

    def __button_press(self, view, event, librarian):
        if event.button != 1:
            return
        x, y = map(int, [event.x, event.y])
        try:
            path, col, cellx, celly = view.get_path_at_pos(x, y)
        except TypeError:
            return True
        if event.window != self.get_bin_window():
            return False
        if col.header_name == "~#rating":
            if not config.getboolean("browsers", "rating_click"):
                return

            song = view.get_model()[path][0]
            l = Gtk.Label()
            l.set_text(util.format_rating(util.RATING_PRECISION, blank=False))
            width = l.size_request()[0]
            l.destroy()
            count = int(float(cellx - 5) / width) + 1
            rating = max(0.0, min(1.0, count * util.RATING_PRECISION))
            if (rating <= util.RATING_PRECISION and
                    song("~#rating") == util.RATING_PRECISION):
                rating = 0
            self.__set_rating(rating, [song], librarian)

    def __set_rating(self, value, songs, librarian):
        count = len(songs)
        if (count > 1 and
            config.getboolean("browsers", "rating_confirm_multiple")):
            dialog = ConfirmRateMultipleDialog(self, count, value)
            if dialog.run() != Gtk.ResponseType.YES:
                return
        for song in songs:
            song["~#rating"] = value
        librarian.changed(songs)

    def __key_press(self, songlist, event, librarian):
        if event.string in ['0', '1', '2', '3', '4']:
            rating = min(1.0, int(event.string) * util.RATING_PRECISION)
            self.__set_rating(rating, self.get_selected_songs(), librarian)
            return True
        elif qltk.is_accel(event, "<ctrl>Return") or \
            qltk.is_accel(event, "<ctrl>KP_Enter"):
            self.__enqueue(self.get_selected_songs())
            return True
        elif qltk.is_accel(event, "<control>F"):
            self.emit('start-interactive-search')
            return True
        return False

    def __enqueue(self, songs):
        songs = filter(lambda s: s.can_add, songs)
        if songs:
            from quodlibet import app
            app.window.playlist.enqueue(songs)

    def __redraw_current(self, player, song=None):
        self.model.current_iter = self.model.current_iter

    def __columns_changed(self, *args):
        headers = map(lambda h: h.header_name, self.get_columns())
        SongList.set_all_column_headers(headers)
        SongList.headers = headers

    @classmethod
    def set_all_column_headers(cls, headers):
        config.set_columns(headers)
        try:
            headers.remove("~current")
        except ValueError:
            pass
        cls.headers = headers
        for listview in cls.instances():
            listview.set_column_headers(headers)

        star = list(Query.STAR)
        for header in headers:
            if "<" in header:
                try:
                    tags = Pattern(header).tags
                except ValueError:
                    continue
            else:
                tags = util.tagsplit(header)
            for tag in tags:
                if not tag.startswith("~#") and tag not in star:
                    star.append(tag)
        SongList.star = star

    def get_sort_by(self):
        for header in self.get_columns():
            if header.get_sort_indicator():
                tag = header.header_name
                sort = header.get_sort_order()
<<<<<<< HEAD
                return (tag, sort == Gtk.SortType.DESCENDING)
        else: return "", False
=======
                return (tag, sort == gtk.SORT_DESCENDING)
        else:
            return "", False
>>>>>>> 8532599b

    def is_sorted(self):
        return max([c.get_sort_indicator() for c in self.get_columns()] or [0])

    # Resort based on the header clicked.
    def set_sort_by(self, header, tag=None, order=None, refresh=True):
        if header and tag is None:
            tag = header.header_name

        rev = False
        for h in self.get_columns():
            if h.header_name == tag:
                if order is None:
                    s = header.get_sort_order()
                    if (not header.get_sort_indicator() or
<<<<<<< HEAD
                        s == Gtk.SortType.DESCENDING):
                        s = Gtk.SortType.ASCENDING
                    else: s = Gtk.SortType.DESCENDING
                else:
                    if order: s = Gtk.SortType.DESCENDING
                    else: s = Gtk.SortType.ASCENDING
=======
                        s == gtk.SORT_DESCENDING):
                        s = gtk.SORT_ASCENDING
                    else:
                        s = gtk.SORT_DESCENDING
                else:
                    if order:
                        s = gtk.SORT_DESCENDING
                    else:
                        s = gtk.SORT_ASCENDING
>>>>>>> 8532599b
                rev = h.get_sort_indicator()
                h.set_sort_indicator(True)
                h.set_sort_order(s)
            else:
                h.set_sort_indicator(False)
        if refresh:
            songs = self.get_songs()
            if rev:  # python sort is faster if it's presorted.
                songs.reverse()
            self.set_songs(songs)

    def set_sort_by_tag(self, tag, order=None):
        for h in self.get_columns():
            name = h.header_name
            if self.__get_sort_tag(name) == tag:
<<<<<<< HEAD
                if order: s = Gtk.SortType.DESCENDING
                else: s = Gtk.SortType.ASCENDING
=======
                if order:
                    s = gtk.SORT_DESCENDING
                else:
                    s = gtk.SORT_ASCENDING
>>>>>>> 8532599b
                h.set_sort_order(s)
                h.set_sort_indicator(True)
            else:
                h.set_sort_indicator(False)

    def set_model(self, model):
        super(SongList, self).set_model(model)
        self.model = model
        self.set_search_column(0)

    def get_songs(self):
        try:
            return self.get_model().get()
        except AttributeError:
            return [] # model is None

    def __get_sort_tag(self, tag):
        replace_order = {
            "~#track": "",
            "~#disc": "",
            "~length": "~#length"
        }

        if tag == "~title~version":
            tag = "title"
        elif tag == "~album~discsubtitle":
            tag = "album"

        if tag.startswith("<"):
            for key, value in replace_order.iteritems():
                tag = tag.replace("<%s>" % key, "<%s>" % value)
            tag = Pattern(tag).format
        else:
            tags = util.tagsplit(tag)
            sort_tags = []
            for tag in tags:
                tag = replace_order.get(tag, tag)
                tag = TAG_TO_SORT.get(tag, tag)
                if tag not in sort_tags:
                    sort_tags.append(tag)
            if len(sort_tags) > 1:
                tag = "~" + "~".join(sort_tags)

        return tag

    def add_songs(self, songs):
        """Add songs to the list in the right order and position"""

        if not songs:
            return

        model = self.get_model()
        if not len(model):
            self.set_songs(songs)
            return

        tag, reverse = self.get_sort_by()
        tag = self.__get_sort_tag(tag)

        if not self.is_sorted():
            self.set_sort_by_tag(tag, reverse)

        # FIXME: Replace with something fast

        old_songs = self.get_songs()
        old_songs.extend(songs)

        if not tag:
            old_songs.sort(key=lambda s: s.sort_key, reverse=reverse)
        else:
            sort_func = AudioFile.sort_by_func(tag)
            old_songs.sort(key=lambda s: s.sort_key)
            old_songs.sort(key=sort_func, reverse=reverse)

        for index, song in sorted(zip(map(old_songs.index, songs), songs)):
            model.insert(index, row=[song])

    def set_songs(self, songs, sorted=False):
        model = self.get_model()

        if not sorted:
            tag, reverse = self.get_sort_by()
            tag = self.__get_sort_tag(tag)

            #try to set a sort indicator that matches the default order
            if not self.is_sorted():
                self.set_sort_by_tag(tag, reverse)

            if not tag:
                songs.sort(key=lambda s: s.sort_key, reverse=reverse)
            else:
                sort_func = AudioFile.sort_by_func(tag)
                songs.sort(key=lambda s: s.sort_key)
                songs.sort(key=sort_func, reverse=reverse)
        else:
            self.set_sort_by(None, refresh=False)

        # Doing set_model(None) resets the sort indicator, so we need to
        # remember it before doing that.
        sorts = map(Gtk.TreeViewColumn.get_sort_indicator, self.get_columns())
        self.set_model(None)
        model.set(songs)
        self.set_model(model)
        map(Gtk.TreeViewColumn.set_sort_indicator, self.get_columns(), sorts)

    def get_selected_songs(self):
        selection = self.get_selection()
        if selection is None:
            return []
        model, rows = selection.get_selected_rows()
        return [model[row][0] for row in rows]

    def __song_updated(self, librarian, songs):
        """Only update rows that are currently displayed.
        Warning: This makes the row-changed signal useless."""
        #pygtk 2.12: prevent invalid ranges or GTK asserts
<<<<<<< HEAD
        if not self.get_realized() or \
            self.get_path_at_pos(0,0) is None: return
=======
        if not self.flags() & gtk.REALIZED or \
                self.get_path_at_pos(0, 0) is None:
            return
>>>>>>> 8532599b
        vrange = self.get_visible_range()
        if vrange is None:
            return
        (start,), (end,) = vrange
        model = self.get_model()
        for path in xrange(start, end + 1):
            row = model[path]
            if row[0] in songs:
                model.row_changed(row.path, row.iter)

    def __song_added(self, librarian, songs):
        window = qltk.get_top_parent(self)
        filter_ = window.browser.active_filter
        if callable(filter_):
            self.add_songs(filter(filter_, songs))

    def __song_removed(self, librarian, songs):
        # The selected songs are removed from the library and should
        # be removed from the view.

        if not len(self.model):
            return

        songs = set(songs)

        # search in the selection first
        # speeds up common case: select songs and remove them
        model, rows = self.get_selection().get_selected_rows()
        rows = rows or []
        iters = [model[r].iter for r in rows if model[r][0] in songs]

        # if not all songs were in the selection, search the whole view
        if len(iters) != len(songs):
            iters = model.find_all(songs)

        self.remove_iters(iters)

    def __song_properties(self, librarian):
        model, rows = self.get_selection().get_selected_rows()
        if rows:
            songs = [model[row][0] for row in rows]
        else:
            from quodlibet import app
            if app.player.song:
                songs = [app.player.song]
            else:
                return
        SongProperties(librarian, songs, parent=self)

    def __information(self, librarian):
        model, rows = self.get_selection().get_selected_rows()
        if rows:
            songs = [model[row][0] for row in rows]
        else:
            from quodlibet import app
            if app.player.song:
                songs = [app.player.song]
            else:
                return
        Information(librarian, songs, self)

    # Build a new filter around our list model, set the headers to their
    # new values.
    def set_column_headers(self, headers):
        if len(headers) == 0:
            return

        self.handler_block(self.__csig)

        old_sort = self.is_sorted() and self.get_sort_by()
        map(self.remove_column, self.get_columns())

        if self.CurrentColumn is not None:
            self.append_column(self.CurrentColumn())

        for i, t in enumerate(headers):
            if t in ["tracknumber", "discnumber", "language"]:
                column = self.TextColumn(t)
            elif t in ["~#added", "~#mtime", "~#lastplayed", "~#laststarted"]:
                column = self.DateColumn(t)
            elif t in ["~length", "~#length"]:
                column = self.LengthColumn()
            elif t == "~#filesize":
                column = self.FilesizeColumn()
            elif t in ["~rating", "~#rating"]:
                column = self.RatingColumn()
            elif t.startswith("~#"):
                column = self.NumericColumn(t)
            elif t in FILESYSTEM_TAGS:
                column = self.FSColumn(t)
            elif t.startswith("<"):
                column = self.PatternColumn(t)
            elif "~" not in t and t != "title":
                column = self.NonSynthTextColumn(t)
            else:
                column = self.WideTextColumn(t)
            column.connect('clicked', self.set_sort_by)
            column.connect('button-press-event', self.__showmenu)
            column.connect('popup-menu', self.__showmenu)
            column.set_reorderable(True)
            self.append_column(column)

        if old_sort:
            header, order = old_sort
            self.set_sort_by(None, header, order, False)

        self.handler_unblock(self.__csig)

    def __getmenu(self, column):
        menu = Gtk.Menu()
        menu.connect_object('selection-done', Gtk.Menu.destroy, menu)

        current = SongList.headers[:]
        current_set = set(current)

        def tag_title(tag):
            if tag.startswith("<"):
                return util.pattern(tag)
            return util.tag(tag)
        current = zip(map(tag_title, current), current)

        def add_header_toggle(menu, (header, tag), active, column=column):
            item = Gtk.CheckMenuItem(header)
            item.tag = tag
            item.set_active(active)
            item.connect('activate', self.__toggle_header_item, column)
            item.show()
            item.set_tooltip_text(tag)
            menu.append(item)

        for header in current:
            add_header_toggle(menu, header, True)

        sep = Gtk.SeparatorMenuItem()
        sep.show()
        menu.append(sep)

        trackinfo = """title genre ~title~version ~#track
            ~#playcount ~#skipcount ~#rating ~#length""".split()
        peopleinfo = """artist ~people performer arranger author composer
            conductor lyricist originalartist""".split()
        albuminfo = """album ~album~discsubtitle labelid ~#disc ~#discs
            ~#tracks albumartist""".split()
        dateinfo = """date originaldate recordingdate ~#laststarted
            ~#lastplayed ~#added ~#mtime""".split()
        fileinfo = """~format ~#bitrate ~#filesize ~filename ~basename ~dirname
            ~uri""".split()
        copyinfo = """copyright organization location isrc
            contact website""".split()
        all_headers = reduce(lambda x, y: x + y,
            [trackinfo, peopleinfo, albuminfo, dateinfo, fileinfo, copyinfo])

        for name, group in [
            (_("All _Headers"), all_headers),
            (_("_Track Headers"), trackinfo),
            (_("_Album Headers"), albuminfo),
            (_("_People Headers"), peopleinfo),
            (_("_Date Headers"), dateinfo),
            (_("_File Headers"), fileinfo),
            (_("_Production Headers"), copyinfo),
        ]:
            item = Gtk.MenuItem(name, use_underline=True)
            item.show()
            menu.append(item)
            submenu = Gtk.Menu()
            item.set_submenu(submenu)
            for header in sorted(zip(map(util.tag, group), group)):
                add_header_toggle(submenu, header, header[1] in current_set)

        sep = Gtk.SeparatorMenuItem()
        sep.show()
        menu.append(sep)

        b = Gtk.MenuItem(_("Custom _Sort..."), use_underline=True)
        menu.append(b)
        b.show()
        b.connect('activate', self.__custom_sort)

        custom = Gtk.MenuItem(_("_Customize Headers..."), use_underline=True)
        custom.show()
        custom.connect('activate', self.__add_custom_column)
        menu.append(custom)

        return menu

    def __toggle_header_item(self, item, column):
        headers = SongList.headers[:]
        if item.get_active():
            try:
                headers.insert(self.get_columns().index(column), item.tag)
            except ValueError:
                headers.append(item.tag)
        else:
            try:
                headers.remove(item.tag)
            except ValueError:
                pass

        SongList.set_all_column_headers(headers)
        SongList.headers = headers

    def __add_custom_column(self, item):
        # Prefs has to import SongList, so do this here to avoid
        # a circular import.
        from quodlibet.qltk.prefs import PreferencesWindow
        PreferencesWindow(self).set_page("songlist")

    def __showmenu(self, column, event=None):
        time = Gtk.get_current_event_time()
        if event is not None and event.button != 3:
            return

        if event:
            self.__getmenu(column).popup(None, None, None, None, event.button, time)
            return True

        widget = column.get_widget()
        return qltk.popup_menu_under_widget(self.__getmenu(column),
                widget, 3, time)<|MERGE_RESOLUTION|>--- conflicted
+++ resolved
@@ -59,13 +59,8 @@
             max_width = -1
             width = self.get_fixed_width()
             for text, pad, cell_pad in self._text:
-<<<<<<< HEAD
                 self._label.set_text(text, -1)
-                new_width = self._label.get_pixel_size()[0] + pad +  cell_pad
-=======
-                self._label.set_text(text)
                 new_width = self._label.get_pixel_size()[0] + pad + cell_pad
->>>>>>> 8532599b
                 if new_width > max_width:
                     max_width = new_width
             if width < max_width:
@@ -334,17 +329,10 @@
                    ("text/uri-list", 0, 2)]
         targets = [Gtk.TargetEntry.new(*t) for t in targets]
         self.drag_source_set(
-<<<<<<< HEAD
             Gdk.ModifierType.BUTTON1_MASK, targets,
-            Gdk.DragAction.COPY|Gdk.DragAction.MOVE)
+            Gdk.DragAction.COPY | Gdk.DragAction.MOVE)
         self.drag_dest_set(Gtk.DestDefaults.ALL, targets,
-                           Gdk.DragAction.COPY|Gdk.DragAction.MOVE)
-=======
-            gtk.gdk.BUTTON1_MASK, targets,
-            gtk.gdk.ACTION_COPY | gtk.gdk.ACTION_MOVE)
-        self.drag_dest_set(gtk.DEST_DEFAULT_ALL, targets,
-                           gtk.gdk.ACTION_COPY | gtk.gdk.ACTION_MOVE)
->>>>>>> 8532599b
+                           Gdk.DragAction.COPY | Gdk.DragAction.MOVE)
         self.__drop_by_row = by_row
 
     def disable_drop(self):
@@ -363,19 +351,11 @@
         if self.__drop_by_row:
             self.set_drag_dest(x, y)
             self.scroll_motion(x, y)
-<<<<<<< HEAD
             if Gtk.drag_get_source_widget(ctx) == self:
                 kind = Gdk.DragAction.MOVE
             else:
                 kind = Gdk.DragAction.COPY
             Gdk.drag_status(ctx, kind, time)
-=======
-            if ctx.get_source_widget() == self:
-                kind = gtk.gdk.ACTION_MOVE
-            else:
-                kind = gtk.gdk.ACTION_COPY
-            ctx.drag_status(kind, time)
->>>>>>> 8532599b
             return True
         else:
             self.get_parent().drag_highlight()
@@ -509,14 +489,9 @@
             def comparer(x, y):
                 for (h, o) in headers:
                     c = cmp(_get_key(x, h), _get_key(y, h))
-<<<<<<< HEAD
-                    if c == 0: continue
-                    if o != Gtk.SortType.ASCENDING:
-=======
                     if c == 0:
                         continue
-                    if o != gtk.SORT_ASCENDING:
->>>>>>> 8532599b
+                    if o != Gtk.SortType.ASCENDING:
                         c *= -1
                     return c
                 return 0
@@ -620,14 +595,9 @@
             if header.get_sort_indicator():
                 tag = header.header_name
                 sort = header.get_sort_order()
-<<<<<<< HEAD
                 return (tag, sort == Gtk.SortType.DESCENDING)
-        else: return "", False
-=======
-                return (tag, sort == gtk.SORT_DESCENDING)
         else:
             return "", False
->>>>>>> 8532599b
 
     def is_sorted(self):
         return max([c.get_sort_indicator() for c in self.get_columns()] or [0])
@@ -643,24 +613,15 @@
                 if order is None:
                     s = header.get_sort_order()
                     if (not header.get_sort_indicator() or
-<<<<<<< HEAD
                         s == Gtk.SortType.DESCENDING):
                         s = Gtk.SortType.ASCENDING
-                    else: s = Gtk.SortType.DESCENDING
-                else:
-                    if order: s = Gtk.SortType.DESCENDING
-                    else: s = Gtk.SortType.ASCENDING
-=======
-                        s == gtk.SORT_DESCENDING):
-                        s = gtk.SORT_ASCENDING
                     else:
-                        s = gtk.SORT_DESCENDING
+                        s = Gtk.SortType.DESCENDING
                 else:
                     if order:
-                        s = gtk.SORT_DESCENDING
+                        s = Gtk.SortType.DESCENDING
                     else:
-                        s = gtk.SORT_ASCENDING
->>>>>>> 8532599b
+                        s = Gtk.SortType.ASCENDING
                 rev = h.get_sort_indicator()
                 h.set_sort_indicator(True)
                 h.set_sort_order(s)
@@ -676,15 +637,10 @@
         for h in self.get_columns():
             name = h.header_name
             if self.__get_sort_tag(name) == tag:
-<<<<<<< HEAD
-                if order: s = Gtk.SortType.DESCENDING
-                else: s = Gtk.SortType.ASCENDING
-=======
                 if order:
-                    s = gtk.SORT_DESCENDING
+                    s = Gtk.SortType.DESCENDING
                 else:
-                    s = gtk.SORT_ASCENDING
->>>>>>> 8532599b
+                    s = Gtk.SortType.ASCENDING
                 h.set_sort_order(s)
                 h.set_sort_indicator(True)
             else:
@@ -801,14 +757,9 @@
         """Only update rows that are currently displayed.
         Warning: This makes the row-changed signal useless."""
         #pygtk 2.12: prevent invalid ranges or GTK asserts
-<<<<<<< HEAD
         if not self.get_realized() or \
-            self.get_path_at_pos(0,0) is None: return
-=======
-        if not self.flags() & gtk.REALIZED or \
                 self.get_path_at_pos(0, 0) is None:
             return
->>>>>>> 8532599b
         vrange = self.get_visible_range()
         if vrange is None:
             return
@@ -1022,7 +973,8 @@
             return
 
         if event:
-            self.__getmenu(column).popup(None, None, None, None, event.button, time)
+            self.__getmenu(column).popup(None, None, None, None,
+                                         event.button, time)
             return True
 
         widget = column.get_widget()
