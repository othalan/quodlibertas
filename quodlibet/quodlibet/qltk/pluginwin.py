--- conflicted
+++ resolved
@@ -33,7 +33,8 @@
         scrolledwin = Gtk.ScrolledWindow()
         vbox = Gtk.VBox(spacing=6)
         vbox.set_border_width(6)
-        scrolledwin.set_policy(Gtk.PolicyType.AUTOMATIC, Gtk.PolicyType.AUTOMATIC)
+        scrolledwin.set_policy(Gtk.PolicyType.AUTOMATIC,
+                               Gtk.PolicyType.AUTOMATIC)
         scrolledwin.add_with_viewport(vbox)
 
         failures = {}
@@ -112,14 +113,9 @@
         filter_entry.enable_clear_button()
         fb.pack_start(filter_entry, True, True, 0)
 
-<<<<<<< HEAD
         render = Gtk.CellRendererToggle()
+
         def cell_data(col, render, model, iter, data):
-=======
-        render = gtk.CellRendererToggle()
-
-        def cell_data(col, render, model, iter):
->>>>>>> 8532599b
             row = model[iter]
             render.set_active(row[1].enabled(row[0]))
         render.connect('toggled', self.__toggled, filter)
@@ -127,18 +123,11 @@
         column.set_cell_data_func(render, cell_data)
         tv.append_column(column)
 
-<<<<<<< HEAD
         render = Gtk.CellRendererPixbuf()
+
         def cell_data2(col, render, model, iter, data):
             icon = getattr(model[iter][0], 'PLUGIN_ICON', Gtk.STOCK_EXECUTE)
             if Gtk.stock_lookup(icon):
-=======
-        render = gtk.CellRendererPixbuf()
-
-        def cell_data2(col, render, model, iter):
-            icon = getattr(model[iter][0], 'PLUGIN_ICON', gtk.STOCK_EXECUTE)
-            if gtk.stock_lookup(icon):
->>>>>>> 8532599b
                 render.set_property('stock-id', icon)
             else:
                 render.set_property('icon-name', icon)
@@ -149,14 +138,9 @@
         render = Gtk.CellRendererText()
         render.set_property('ellipsize', Pango.EllipsizeMode.END)
         render.set_property('xalign', 0.0)
-<<<<<<< HEAD
         column = Gtk.TreeViewColumn("name", render)
+
         def cell_data3(col, render, model, iter, data):
-=======
-        column = gtk.TreeViewColumn("name", render)
-
-        def cell_data3(col, render, model, iter):
->>>>>>> 8532599b
             render.set_property('text', model[iter][0].PLUGIN_NAME)
         column.set_cell_data_func(render, cell_data3)
         column.set_expand(True)
