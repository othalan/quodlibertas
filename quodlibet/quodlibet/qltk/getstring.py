# Copyright 2005 Joe Wreschnig, Michael Urman
#
# This program is free software; you can redistribute it and/or modify
# it under the terms of the GNU General Public License version 2 as
# published by the Free Software Foundation

from gi.repository import Gtk

from quodlibet.qltk.entry import UndoEntry

<<<<<<< HEAD

class GetStringDialog(Gtk.Dialog):
    """Simple dialog to return a string from the user"""
    _WIDTH = 300

    def __init__(self, parent, title, text, options=None,
                 okbutton=Gtk.STOCK_OPEN):
=======
class GetStringDialog(gtk.Dialog):
    def __init__(
        self, parent, title, text, options=[], okbutton=gtk.STOCK_OPEN):
>>>>>>> 1e8b95b8
        super(GetStringDialog, self).__init__(title, parent)
        self.set_border_width(6)
<<<<<<< HEAD
        self.set_default_size(width=self._WIDTH, height=0)
        self.set_resizable(True)
        self.add_buttons(Gtk.STOCK_CANCEL, Gtk.ResponseType.CANCEL,
                         okbutton, Gtk.ResponseType.OK)
=======
        self.set_has_separator(False)
        self.set_resizable(False)
        self.add_buttons(gtk.STOCK_CANCEL, gtk.RESPONSE_CANCEL,
                         okbutton, gtk.RESPONSE_OK)
>>>>>>> 1e8b95b8
        self.vbox.set_spacing(6)
        self.set_default_response(Gtk.ResponseType.OK)

        box = Gtk.VBox(spacing=6)
        lab = Gtk.Label(label=text)
        box.set_border_width(6)
        lab.set_line_wrap(True)
        lab.set_justify(Gtk.Justification.CENTER)
        box.pack_start(lab, True, True, 0)

        if options:
<<<<<<< HEAD
            self._entry = Gtk.combo_box_entry_new_text()
            for o in options:
                self._entry.append_text(o)
            self._val = self._entry.get_child()
            box.pack_start(self._entry, True, True, 0)
=======
            self._entry = gtk.combo_box_entry_new_text()
            for o in options: self._entry.append_text(o)
            self._val = self._entry.child
            box.pack_start(self._entry)
>>>>>>> 1e8b95b8
        else:
            self._val = UndoEntry()
            box.pack_start(self._val, True, True, 0)

        self.vbox.pack_start(box, True, True, 0)
        self.get_child().show_all()

    def _verify_clipboard(self, text):
        """Return an altered text or None if the content was invalid."""
        return

    def run(self, text="", clipboard=False, test=False):
        """Shows the dialog and returns the entered value.

        If clipboard is set, the initial value will be pulled from the
        clipboard and can be verified/altered by _verify_clipboard. In case the
        verification fails text will be used as fallback"""

        self.show()
        if clipboard:
            clipboard = Gtk.clipboard_get()
            clip = clipboard.wait_for_text()
            if clip is not None:
                clip = self._verify_clipboard(clip)
            if clip is not None:
                text = clip
        self._val.set_text(text)
        self._val.set_activates_default(True)
        self._val.grab_focus()
        resp = Gtk.ResponseType.OK
        if not test:
            resp = super(GetStringDialog, self).run()
        if resp == Gtk.ResponseType.OK:
            value = self._val.get_text()
        else: value = None
        self.destroy()
        return value<|MERGE_RESOLUTION|>--- conflicted
+++ resolved
@@ -1,4 +1,5 @@
 # Copyright 2005 Joe Wreschnig, Michael Urman
+#           2013 Nick Boultbee
 #
 # This program is free software; you can redistribute it and/or modify
 # it under the terms of the GNU General Public License version 2 as
@@ -8,32 +9,16 @@
 
 from quodlibet.qltk.entry import UndoEntry
 
-<<<<<<< HEAD
 
 class GetStringDialog(Gtk.Dialog):
-    """Simple dialog to return a string from the user"""
-    _WIDTH = 300
-
-    def __init__(self, parent, title, text, options=None,
-                 okbutton=Gtk.STOCK_OPEN):
-=======
-class GetStringDialog(gtk.Dialog):
     def __init__(
-        self, parent, title, text, options=[], okbutton=gtk.STOCK_OPEN):
->>>>>>> 1e8b95b8
+        self, parent, title, text, options=[], okbutton=Gtk.STOCK_OPEN):
         super(GetStringDialog, self).__init__(title, parent)
+        options = options or []
         self.set_border_width(6)
-<<<<<<< HEAD
-        self.set_default_size(width=self._WIDTH, height=0)
-        self.set_resizable(True)
+        self.set_resizable(False)
         self.add_buttons(Gtk.STOCK_CANCEL, Gtk.ResponseType.CANCEL,
                          okbutton, Gtk.ResponseType.OK)
-=======
-        self.set_has_separator(False)
-        self.set_resizable(False)
-        self.add_buttons(gtk.STOCK_CANCEL, gtk.RESPONSE_CANCEL,
-                         okbutton, gtk.RESPONSE_OK)
->>>>>>> 1e8b95b8
         self.vbox.set_spacing(6)
         self.set_default_response(Gtk.ResponseType.OK)
 
@@ -45,18 +30,10 @@
         box.pack_start(lab, True, True, 0)
 
         if options:
-<<<<<<< HEAD
             self._entry = Gtk.combo_box_entry_new_text()
-            for o in options:
-                self._entry.append_text(o)
+            for o in options: self._entry.append_text(o)
             self._val = self._entry.get_child()
             box.pack_start(self._entry, True, True, 0)
-=======
-            self._entry = gtk.combo_box_entry_new_text()
-            for o in options: self._entry.append_text(o)
-            self._val = self._entry.child
-            box.pack_start(self._entry)
->>>>>>> 1e8b95b8
         else:
             self._val = UndoEntry()
             box.pack_start(self._val, True, True, 0)
