--- conflicted
+++ resolved
@@ -6,13 +6,7 @@
 # it under the terms of the GNU General Public License version 2 as
 # published by the Free Software Foundation
 
-<<<<<<< HEAD
-import os
 from gi.repository import Gtk
-from gi.repository import Pango
-=======
-import gtk
->>>>>>> 618850f4
 
 from quodlibet import config
 from quodlibet import const
@@ -30,109 +24,12 @@
 from quodlibet.util.dprint import print_d
 from quodlibet.util.library import emit_signal
 
-<<<<<<< HEAD
-def get_init_select_dir():
-    scandirs = util.split_scan_dirs(config.get("settings", "scan"))
-    if scandirs and os.path.isdir(scandirs[-1]):
-        # start with last added directory
-        return scandirs[-1]
-    else:
-        return const.HOME
-
-class ScanBox(Gtk.HBox):
-    def __init__(self):
-        super(ScanBox, self).__init__(spacing=6)
-
-        self.model = model = Gtk.ListStore(str)
-        view = RCMHintedTreeView(model)
-        view.set_fixed_height_mode(True)
-        view.set_headers_visible(False)
-
-        view.set_tooltip_text(_("Songs in the listed folders will be "
-            "added to the library during a library refresh"))
-
-        menu = Gtk.Menu()
-        remove_item = Gtk.ImageMenuItem(Gtk.STOCK_REMOVE)
-        menu.append(remove_item)
-        menu.show_all()
-        view.connect('popup-menu', self.__popup, menu)
-        remove_item.connect_object('activate', self.__remove, view)
-
-        sw = Gtk.ScrolledWindow()
-        sw.set_policy(Gtk.PolicyType.NEVER, Gtk.PolicyType.AUTOMATIC)
-        sw.set_shadow_type(Gtk.ShadowType.IN)
-        sw.add(view)
-        sw.set_size_request(-1, max(sw.size_request().height, 100))
-
-        render = Gtk.CellRendererText()
-        render.set_property('ellipsize', Pango.EllipsizeMode.END)
-
-        def cdf(column, cell, model, iter, data):
-            row = model[iter]
-            cell.set_property('text', util.unexpand(row[0]))
-
-        column = Gtk.TreeViewColumn(None, render)
-        column.set_cell_data_func(render, cdf)
-        column.set_sizing(Gtk.TreeViewColumnSizing.FIXED)
-        view.append_column(column)
-
-        add = Gtk.Button(stock=Gtk.STOCK_ADD)
-        add.connect("clicked", self.__add)
-        remove = Gtk.Button(stock=Gtk.STOCK_REMOVE)
-
-        selection = view.get_selection()
-        selection.set_mode(Gtk.SelectionMode.MULTIPLE)
-        selection.connect("changed", self.__select_changed, remove)
-        selection.emit("changed")
-
-        remove.connect_object("clicked", self.__remove, view)
-
-        vbox = Gtk.VBox(spacing=6)
-        vbox.pack_start(add, False, True, 0)
-        vbox.pack_start(remove, False, True, 0)
-
-        self.pack_start(sw, True, True, 0)
-        self.pack_start(vbox, False, True, 0)
-        self.show_all()
-
-        paths = util.split_scan_dirs(config.get("settings", "scan"))
-        paths = map(util.fsdecode, paths)
-        for path in paths:
-            model.append(row=[path])
-
-    def __popup(self, view, menu):
-        return view.popup_menu(menu, 0, Gtk.get_current_event_time())
-
-    def __select_changed(self, selection, remove_button):
-        remove_button.set_sensitive(selection.count_selected_rows())
-
-    def __save(self):
-        paths = map(util.fsencode, [r[0] for r in self.model])
-        config.set("settings", "scan", ":".join(paths))
-
-    def __remove(self, view):
-        view.remove_selection()
-        self.__save()
-
-    def __add(self, *args):
-        initial = get_init_select_dir()
-        chooser = FolderChooser(self, _("Select Directories"), initial)
-        fns = chooser.run()
-        chooser.destroy()
-        for fn in fns:
-            self.model.append(row=[fn])
-        self.__save()
-
-class PreferencesWindow(qltk.UniqueWindow):
-    class SongList(Gtk.VBox):
-=======
 
 class PreferencesWindow(qltk.UniqueWindow):
     """The tabbed container window for the main preferences GUI.
     Individual tabs are encapsulated as inner classes inheriting from `VBox`"""
 
-    class SongList(gtk.VBox):
->>>>>>> 618850f4
+    class SongList(Gtk.VBox):
         name = "songlist"
 
         def __init__(self):
@@ -215,7 +112,6 @@
             hbox.pack_start(others, True, True, 0)
             vbox.pack_start(hbox, False, True, 0)
 
-<<<<<<< HEAD
             apply = Gtk.Button(stock=Gtk.STOCK_APPLY)
             apply.connect(
                 'clicked', self.__apply, buttons, tiv, aip, fip, others)
@@ -223,15 +119,6 @@
             b.set_layout(Gtk.ButtonBoxStyle.END)
             b.pack_start(apply, True, True, 0)
             vbox.pack_start(b, True, True, 0)
-=======
-            apply = gtk.Button(stock=gtk.STOCK_APPLY)
-            apply.connect('clicked', self.__apply, buttons, tiv, aip, fip,
-                          others)
-            b = gtk.HButtonBox()
-            b.set_layout(gtk.BUTTONBOX_END)
-            b.pack_start(apply)
-            vbox.pack_start(b)
->>>>>>> 618850f4
 
             frame = qltk.Frame(_("Visible Columns"), child=vbox)
             self.pack_start(frame, False, True, 0)
@@ -289,14 +176,9 @@
             self.pack_start(f, False, True, 0)
 
             # Ratings
-<<<<<<< HEAD
             vb = Gtk.VBox(spacing=6)
             c1 = ConfigCheckButton(
                     _("Confirm _multiple ratings"),
-=======
-            vb = gtk.VBox(spacing=6)
-            c1 = ConfigCheckButton(_("Confirm _multiple ratings"),
->>>>>>> 618850f4
                     'browsers', 'rating_confirm_multiple', populate=True)
             c1.set_tooltip_text(_("Ask for confirmation before changing the "
                                   "rating of multiple songs at once"))
@@ -322,8 +204,7 @@
 
             # Filename choice algorithm config
             cb = ConfigCheckButton(_("Prefer _embedded art"),
-                                   'albumart', 'prefer_embedded',
-                                   populate=True)
+                                   'albumart', 'prefer_embedded', populate=True)
             cb.set_tooltip_text(_("Choose to use artwork embedded in the audio "
                                   "(where available) over other sources"))
             vb.pack_start(cb, False, True, 0)
@@ -489,7 +370,7 @@
             bayes_spin = Gtk.SpinButton(adjustment=adj)
             bayes_spin.set_digits(1)
             bayes_spin.connect('changed', self.__changed_and_signal_library,
-                               'settings', 'bayesian_rating_factor')
+                    'settings', 'bayesian_rating_factor')
             bayes_spin.set_tooltip_text(
                 _("Bayesian Average factor (C) for aggregated ratings.\n"
                   "0 means a conventional average, higher values mean that "
@@ -538,7 +419,7 @@
             # Cache over clicks
             self._songs = self._songs or app.library.values()
             copool.add(emit_signal, self._songs, funcid="library changed",
-                       name=_("Updating for new ratings"))
+                    name=_("Updating for new ratings"))
 
     class Library(Gtk.VBox):
         name = "library"
@@ -549,8 +430,7 @@
             self.title = _("Library")
 
             cb = ConfigCheckButton(_("_Refresh library on start"),
-                                   "library", "refresh_on_start",
-                                   populate=True)
+                                   "library", "refresh_on_start", populate=True)
             scan_dirs = ScanBox()
 
             vb3 = Gtk.VBox(spacing=6)
@@ -559,8 +439,8 @@
             def refresh_cb(button):
                 paths = util.split_scan_dirs(config.get("settings", "scan"))
                 exclude = config.get("library", "exclude").split(":")
-                copool.add(app.library.rebuild, paths, False, exclude,
-                           cofuncid="library", funcid="library")
+                copool.add(app.library.rebuild,
+                   paths, False, exclude, cofuncid="library", funcid="library")
 
             refresh = qltk.Button(_("Refresh Library"), Gtk.STOCK_REFRESH)
             refresh.connect("clicked", refresh_cb)
@@ -585,8 +465,7 @@
 
         self.__notebook = notebook = qltk.Notebook()
         for Page in [self.SongList, self.Browsers, self.Player,
-                     self.Library, self.Tagging]:
-            notebook.append_page(Page())
+            self.Library, self.Tagging]: notebook.append_page(Page())
 
         close = Gtk.Button(stock=Gtk.STOCK_CLOSE)
         close.connect_object('clicked', lambda x: x.destroy(), self)
