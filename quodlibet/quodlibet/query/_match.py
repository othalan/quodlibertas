# -*- coding: utf-8 -*-
# Copyright 2004-2005 Joe Wreschnig, Michael Urman
#           2011 Christoph Reiter
<<<<<<< HEAD
#           2015 Nick Boultbee
=======
#           2016 Ryan Dellenbaugh
#           2016 Nick Boultbee
>>>>>>> 4debc472
#
# This program is free software; you can redistribute it and/or modify
# it under the terms of the GNU General Public License version 2 as
# published by the Free Software Foundation

import time
import operator

from senf import fsn2text, fsnative

from quodlibet.unisearch import compile
from quodlibet.compat import floordiv, text_type
from quodlibet.util import parse_date
from quodlibet.plugins.query import QUERY_HANDLER
from quodlibet.plugins.query import QueryPluginError
from quodlibet.formats import FILESYSTEM_TAGS, TIME_TAGS


class error(ValueError):
    pass


class ParseError(error):
    pass


class Node(object):

    def search(self, data):
        raise NotImplementedError

    def filter(self, sequence):
        return [s for s in sequence if self.search(s)]

    def _unpack(self):
        return self

    def __or__(self, other):
        return NotImplemented

    def __and__(self, other):
        return NotImplemented

    def __neg__(self):
        return Neg(self._unpack())


class Regex(Node):

    def __init__(self, pattern, mod_string):
        self.pattern = text_type(pattern)
        self.mod_string = text_type(mod_string)

        ignore_case = "c" not in self.mod_string or "i" in self.mod_string
        dot_all = "s" in self.mod_string
        asym = "d" in self.mod_string
        try:
            self.search = compile(self.pattern, ignore_case, dot_all, asym)
        except ValueError:
            raise ParseError(
                "The regular expression /%s/ is invalid." % self.pattern)

    def __repr__(self):
        return "<Regex pattern=%s mod=%s>" % (self.pattern, self.mod_string)


class True_(Node):
    """Always True"""

    def search(self, data):
        return True

    def filter(self, list_):
        return list(list_)

    def __repr__(self):
        return "<True>"

    def __or__(self, other):
        return self

    def __and__(self, other):
        other = other._unpack()
        return other


class False_(Node):
    """Always False"""

    def search(self, data):
        return False

    def filter(self, list_):
        return []

    def __repr__(self):
        return "<False>"

    def __or__(self, other):
        return other._unpack()

    def __and__(self, other):
        return self


class Union(Node):
    """True if the object matches any of its REs."""

    def __init__(self, res):
        self.res = res

    def search(self, data):
        for re in self.res:
            if re.search(data):
                return True
        return False

    def __repr__(self):
        return "<Union %r>" % self.res

    def __or__(self, other):
        other = other._unpack()

        if isinstance(other, Union):
            return Union(self.res + other.res)
        elif isinstance(other, True_):
            return other.__or__(self)

        return Union(self.res + [other])

    def __and__(self, other):
        other = other._unpack()

        if isinstance(other, (Inter, True_)):
            return other.__and__(self)

        return Inter([self, other])


class Inter(Node):
    """True if the object matches all of its REs."""

    def __init__(self, res):
        self.res = res

    def search(self, data):
        for re in self.res:
            if not re.search(data):
                return False
        return True

    def filter(self, sequence):
        current = sequence
        for re in self.res:
            current = filter(re.search, current)
        if not isinstance(current, list):
            current = list(current)
        return current

    def __repr__(self):
        return "<Inter %r>" % self.res

    def __and__(self, other):
        other = other._unpack()

        if isinstance(other, Inter):
            return Inter(self.res + other.res)

        if isinstance(other, True_):
            return other.__and__(self)

        return Inter(self.res + [other])

    def __or__(self, other):
        other = other._unpack()
        if isinstance(other, (Union, True_)):
            return other.__or__(self)
        return Union([self, other])


class Neg(Node):
    """True if the object doesn't match its RE."""

    def __init__(self, res):
        self.res = res

    def search(self, data):
        return not self.res.search(data)

    def __repr__(self):
        return "<Neg %r>" % self.res

    def __and__(self, other):
        other = other._unpack()
        if isinstance(other, True_):
            return other.__and__(self)
        return Inter([self, other])

    def __or__(self, other):
        other = other._unpack()
        if isinstance(other, True_):
            return other.__or__(self)
        return Union([self, other])

    def __neg__(self):
        return self.res


class Numcmp(Node):
    """Numeric comparisons"""

    operators = {
        "<": operator.lt,
        "<=": operator.le,
        ">": operator.gt,
        ">=": operator.ge,
        "=": operator.eq,
        "==": operator.eq,
        "!=": operator.ne,
    }

    def __init__(self, expr, op, expr2):
        self._expr = expr
        self._op = self.operators[op]
        self._expr2 = expr2

    def search(self, data):
        time_ = time.time()
        use_date = self._expr.use_date() or self._expr2.use_date()
        val = self._expr.evaluate(data, time_, use_date)
        val2 = self._expr2.evaluate(data, time_, use_date)
        if val is not None and val2 is not None:
            return self._op(val, val2)
        return False

    def __repr__(self):
        return "<Numcmp expr=%r, op=%r, expr2=%r>" % (
            self._expr, self._op.__name__, self._expr2)

    def __and__(self, other):
        other = other._unpack()
        if isinstance(other, True_):
            return other.__and__(self)
        return Inter([self, other])

    def __or__(self, other):
        other = other._unpack()
        if isinstance(other, True_):
            return other.__or__(self)
        return Union([self, other])


class Numexpr(object):
    """Expression in numeric comparison"""

    def evaluate(self, data, time, use_date):
        """Evaluate the expression to a number. `data` is the audiofile to
        evaluate for, time is the current time, and is_date is a boolean
        indicating whether to evaluate as a date (used to handle expressions
        like 2015-02-11 that look like dates and subtraction)"""
        raise NotImplementedError

    def use_date(self):
        """Returns whether to force the final comparison to compare the date
        values instead of the number values."""
        return False


class NumexprTag(Numexpr):
    """Numeric tag"""

    def __init__(self, tag):
        self._tag = tag
        self._ftag = "~#" + self._tag

    def evaluate(self, data, time, use_date):
        if self._tag == 'date':
            date = data('date')
            if not date:
                return None
            try:
                num = parse_date(date)
            except ValueError:
                return None
        else:
            num = data(self._ftag, None)
        if num is not None:
            if self._ftag in TIME_TAGS:
                num = time - num
            return round(num, 2)
        return None

    def __repr__(self):
        return "<NumexprTag tag=%r>" % self._tag

    def use_date(self):
        return self._tag == 'date'


class NumexprUnary(Numexpr):
    """Unary numeric operation (like -)"""

    operators = {
        '-': operator.neg
    }

    def __init__(self, op, expr):
        self.__op = self.operators[op]
        self.__expr = expr

    def evaluate(self, data, time, use_date):
        val = self.__expr.evaluate(data, time, use_date)
        if val is not None:
            return self.__op(val)
        return None

    def __repr__(self):
        return "<NumexprUnary op=%r expr=%r>" % (self.__op, self.__expr)

    def use_date(self):
        return self.__expr.use_date()


class NumexprBinary(Numexpr):
    """Binary numeric operation (like + or *)"""

    operators = {
        '-': operator.sub,
        '+': operator.add,
        '*': operator.mul,
        '/': floordiv,
    }

    precedence = {
        operator.sub: 1,
        operator.add: 1,
        operator.mul: 2,
        floordiv: 2,
    }

    def __init__(self, op, expr, expr2):
        self.__op = self.operators[op]
        self.__expr = expr
        self.__expr2 = expr2
        # Rearrange expressions for operator precedence
        if (isinstance(self.__expr, NumexprBinary) and
                self.precedence[self.__expr.__op] <
                self.precedence[self.__op]):
            self.__expr = expr.__expr
            self.__op = expr.__op
            expr.__expr = expr.__expr2
            expr.__op = self.operators[op]
            expr.__expr2 = expr2
            self.__expr2 = expr

    def evaluate(self, data, time, use_date):
        val = self.__expr.evaluate(data, time, use_date)
        val2 = self.__expr2.evaluate(data, time, use_date)
        if val is not None and val2 is not None:
            try:
                return self.__op(val, val2)
            except ZeroDivisionError:
                return val * float('inf')
        return None

    def __repr__(self):
        return "<NumexprBinary op=%r expr=%r expr2=%r>" % (
            self.__op, self.__expr, self.__expr2)

    def use_date(self):
        return self.__expr.use_date() or self.__expr2.use_date()


class NumexprGroup(Numexpr):
    """Parenthesized group in numeric expression"""

    def __init__(self, expr):
        self.__expr = expr

    def evaluate(self, data, time, use_date):
        return self.__expr.evaluate(data, time, use_date)

    def __repr__(self):
        return "<NumexprGroup expr=%r>" % (self.__expr)

    def use_date(self):
        return self.__expr.use_date()


class NumexprNumber(Numexpr):
    """Number in numeric expression"""

    def __init__(self, value):
        self._value = float(value)

    def evaluate(self, data, time, use_date):
        return self._value

    def __repr__(self):
        return "<NumexprNumber value=%.2f>" % (self._value)


class NumexprNow(Numexpr):
    """Current time, with optional offset"""

    def __init__(self, offset=0):
        self.__offset = offset

    def evaluate(self, data, time, use_date):
        return time - self.__offset

    def __repr__(self):
        return "<NumexprNow offset=%r>" % (self.__offset)


class NumexprNumberOrDate(Numexpr):
    """An ambiguous value like 2015-09-25 than can be interpreted as either
    a number or a date."""

    def __init__(self, date):
        self.date = parse_date(date)
        parts = date.split('-')
        self.number = int(parts[0])
        if len(parts) > 1:
            self.number -= int(parts[1])
        if len(parts) > 2:
            self.number -= int(parts[2])

    def evaluate(self, data, time, use_date):
        if use_date:
            return self.date
        else:
            return self.number

    def __repr__(self):
        return ('<NumexprNumberOrDate number=%r date=%r>' %
            (self.number, self.date))


def numexprUnit(value, unit):
    """Process numeric units and return NumexprNumber"""

    unit = unit.lower().strip()

    # Time units
    if unit.startswith("second"):
        value = value
    elif unit.startswith("minute"):
        value *= 60
    elif unit.startswith("hour"):
        value *= 60 * 60
    elif unit.startswith("day"):
        value *= 24 * 60 * 60
    elif unit.startswith("week"):
        value *= 7 * 24 * 60 * 60
    elif unit.startswith("month"):
        value *= 30 * 24 * 60 * 60
    elif unit.startswith("year"):
        value *= 365 * 24 * 60 * 60
    # Size units
    elif unit.startswith("g"):
        value *= 1024 ** 3
    elif unit.startswith("m"):
        value *= 1024 ** 2
    elif unit.startswith("k"):
        value *= 1024
    elif unit.startswith("b"):
        pass
    elif unit:
        raise ParseError("No such unit: %r" % unit)
    return NumexprNumber(value)


def numexprTagOrSpecial(tag):
    """Handle special values that look like tags"""

    if tag == "now":
        return NumexprNow()
    if tag == "today":
        return NumexprNow(offset=24 * 60 * 60)
    else:
        return NumexprTag(tag)


class Tag(Node):
    """See if a property of the object matches its RE."""

    # Shorthand for common tags.
    ABBRS = {"a": "artist",
             "b": "album",
             "v": "version",
             "t": "title",
             "n": "tracknumber",
             "d": "date",
             }

    def __init__(self, names, res):
        self.res = res
        self._names = []
        self.__intern = []
        self.__fs = []

        names = [Tag.ABBRS.get(n.lower(), n.lower()) for n in names]
        for name in names:
            if name[:1] == "~":
                if name.startswith("~#"):
                    raise ValueError("numeric tags not supported")
                if name in FILESYSTEM_TAGS:
                    self.__fs.append(name)
                else:
                    self.__intern.append(name)
            else:
                self._names.append(name)

    def search(self, data):
        search = self.res.search
        fs_default = fsnative()

        for name in self._names:
            val = data.get(name)
            if val is None:
                if name in ("filename", "mountpoint"):
                    val = fsn2text(data.get("~" + name, fs_default))
                else:
                    val = data.get("~" + name, u"")

            if search(val):
                return True

        for name in self.__intern:
            if search(data(name)):
                return True

        for name in self.__fs:
            if search(fsn2text(data(name, fs_default))):
                return True

        return False

    def __repr__(self):
        names = self._names + self.__intern
        return ("<Tag names=%r, res=%r>" % (names, self.res))

    def __and__(self, other):
        other = other._unpack()
        if isinstance(other, True_):
            return other.__and__(self)
        return Inter([self, other])

    def __or__(self, other):
        other = other._unpack()
        if isinstance(other, True_):
            return other.__or__(self)
        return Union([self, other])


class Extension(Node):
    """Plugin-defined query extension

    Syntax is @(plugin_name) or @(plugin_name: body)

    Raises a ParseError if no plugin is loaded for the name, or if the plugin
    fails to parse the body"""

    def __init__(self, name, body):
        self.__name = name
        self.__valid = True
        self.__body = body

        try:
            self.__plugin = QUERY_HANDLER.get_plugin(name)
        except KeyError:
            self.__valid = False
            return

        try:
            self.__body = self.__plugin.parse_body(body)
        except QueryPluginError:
            self.__valid = False
            return

    def search(self, data):
        return self.__valid and self.__plugin.search(data, self.__body)

    def __repr__(self):
        return ('<Extension name=%r valid=%r body=%r>'
                % (self.__name, self.__valid, self.__body))<|MERGE_RESOLUTION|>--- conflicted
+++ resolved
@@ -1,12 +1,8 @@
 # -*- coding: utf-8 -*-
 # Copyright 2004-2005 Joe Wreschnig, Michael Urman
 #           2011 Christoph Reiter
-<<<<<<< HEAD
-#           2015 Nick Boultbee
-=======
 #           2016 Ryan Dellenbaugh
 #           2016 Nick Boultbee
->>>>>>> 4debc472
 #
 # This program is free software; you can redistribute it and/or modify
 # it under the terms of the GNU General Public License version 2 as
@@ -91,25 +87,6 @@
     def __and__(self, other):
         other = other._unpack()
         return other
-
-
-class False_(Node):
-    """Always False"""
-
-    def search(self, data):
-        return False
-
-    def filter(self, list_):
-        return []
-
-    def __repr__(self):
-        return "<False>"
-
-    def __or__(self, other):
-        return other._unpack()
-
-    def __and__(self, other):
-        return self
 
 
 class Union(Node):
