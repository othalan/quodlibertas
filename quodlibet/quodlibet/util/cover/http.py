# -*- coding: utf-8 -*-
# Copyright 2013 Simonas Kazlauskas
#           2016 Nick Boultbee
#
# This program is free software; you can redistribute it and/or modify
# it under the terms of the GNU General Public License as published by
# the Free Software Foundation; either version 2 of the License, or
# (at your option) any later version.

from gi.repository import Gio, GLib, Soup

from quodlibet.plugins.cover import CoverSourcePlugin
from quodlibet.util.http import HTTPRequest, download_json
from quodlibet.util import print_w


class HTTPDownloadMixin(object):
    def download(self, message):
        request = HTTPRequest(message, self.cancellable)
        request.connect('sent', self._download_sent)
        request.connect('received', self._download_received)
        request.connect('failure', self._download_failure)
        request.send()

    def _download_sent(self, request, message):
        status = message.get_property('status-code')
        if not 200 <= status < 400:
            request.cancel()
            return self.fail('Bad HTTP code {0}'.format(status))

        target = Gio.file_new_for_path(self.cover_path)
        flags = Gio.FileCreateFlags.NONE

        def replaced(cover_file, task, data):
            try:
                ostr = cover_file.replace_finish(task)
                request.provide_target(ostr)
                request.connect('receive-failure', self._receive_fail, target)
                request.receive()
            except GLib.GError:
                request.cancel()
                return self.fail('Cannot open cover file')
        target.replace_async(None, True, flags, GLib.PRIORITY_DEFAULT,
                             self.cancellable, replaced, None)

    def _download_received(self, request, ostream):
        ostream.close(None)
        self.emit('fetch-success', self.cover)

    def _receive_fail(self, request, exception, gfile):
        def deleted(gfile, task, data):
            try:
                gfile.delete_finish(task)
            except GLib.GError:
                print_w('Could not clean up cover which failed to download')
        ostream = request.ostream
        ostream.close(None)
        gfile.delete_async(GLib.PRIORITY_DEFAULT, None, deleted, None)

    def _download_failure(self, request, exception):
        try:
            self.fail(exception.message or ' '.join(exception.args))
        except AttributeError:
            self.fail("Download error (%s)" % exception)


<<<<<<< HEAD
class ApiCoverSourcePlugin(CoverSourcePlugin, HTTPDownloadMixin):

    @property
    def url(self):
        """The URL to the image, if remote"""
        return None

    def search(self):
        if not self.url:
            return self.emit('search-complete', [])
        msg = Soup.Message.new('GET', self.url)
        download_json(msg, self.cancellable, self._handle_search_response,
                      None)

    def _handle_search_response(self, message, json_dict, data=None):
        self.emit('search-complete', [])

    def fetch_cover(self):
        if not self.url:
            return self.fail('Not enough data to get cover from %s'
                             % type(self).__name__)

        def search_complete(self, res):
            self.disconnect(sci)
            if res:
                self.download(Soup.Message.new('GET', res[0]['cover']))
            else:
                return self.fail('No cover was found')

        sci = self.connect('search-complete', search_complete)
        self.search()
=======
def escape_query_value(s):
    return Soup.URI.encode(s, '&')
>>>>>>> 26e22add
<|MERGE_RESOLUTION|>--- conflicted
+++ resolved
@@ -1,6 +1,6 @@
 # -*- coding: utf-8 -*-
 # Copyright 2013 Simonas Kazlauskas
-#           2016 Nick Boultbee
+#      2016-2018 Nick Boultbee
 #
 # This program is free software; you can redistribute it and/or modify
 # it under the terms of the GNU General Public License as published by
@@ -64,7 +64,6 @@
             self.fail("Download error (%s)" % exception)
 
 
-<<<<<<< HEAD
 class ApiCoverSourcePlugin(CoverSourcePlugin, HTTPDownloadMixin):
 
     @property
@@ -96,7 +95,7 @@
 
         sci = self.connect('search-complete', search_complete)
         self.search()
-=======
+
+
 def escape_query_value(s):
-    return Soup.URI.encode(s, '&')
->>>>>>> 26e22add
+    return Soup.URI.encode(s, '&')