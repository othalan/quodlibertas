--- conflicted
+++ resolved
@@ -140,7 +140,6 @@
         pad.unlink(self.convert.get_static_pad("sink"))
 
     def bus_message(self, bus, message):
-<<<<<<< HEAD
         if message.type == Gst.MessageType.TAG:
             # the sink is always the source of the tag messages.
             # according to __tim, we should always get the rganalysis
@@ -172,25 +171,6 @@
             if ok:
                 album[4] = '%.4f' % value
         elif message.type == Gst.MessageType.EOS:
-=======
-        if message.type == gst.MESSAGE_TAG:
-            if message.src == self.analysis:
-                tags = message.parse_tag()
-                track = self.model[self.song]
-                album = self.model[self.album]
-                try:
-                    track[3] = '%.2f dB' % tags[gst.TAG_TRACK_GAIN]
-                    track[4] = '%.4f' % tags[gst.TAG_TRACK_PEAK]
-                except KeyError:
-                    pass
-                try:
-                    if album[3] != self.error_str:
-                        album[3] = '%.2f dB' % tags[gst.TAG_ALBUM_GAIN]
-                        album[4] = '%.4f' % tags[gst.TAG_ALBUM_PEAK]
-                except KeyError:
-                    pass
-        elif message.type == gst.MESSAGE_EOS:
->>>>>>> 0e1352e2
             self.next_song()
         elif message.type == Gst.MessageType.ERROR:
             err_lbl = self.win.vbox.get_children()[1]
