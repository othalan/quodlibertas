# -*- coding: utf-8 -*-
# Copyright (C) 2006 - Steve Frécinaux
#
# This program is free software; you can redistribute it and/or modify
# it under the terms of the GNU General Public License as published by
# the Free Software Foundation; either version 2, or (at your option)
# any later version.
#
# This program is distributed in the hope that it will be useful,
# but WITHOUT ANY WARRANTY; without even the implied warranty of
# MERCHANTABILITY or FITNESS FOR A PARTICULAR PURPOSE.  See the
# GNU General Public License for more details.
#
# You should have received a copy of the GNU General Public License
# along with this program; if not, write to the Free Software
# Foundation, Inc., 59 Temple Place - Suite 330, Boston, MA 02111-1307, USA.

# Parts from "Interactive Python-GTK Console" (stolen from epiphany's console.py)
#     Copyright (C), 1998 James Henstridge <james@daa.com.au>
#     Copyright (C), 2005 Adam Hooper <adamh@densi.com>
# Bits from gedit Python Console Plugin
#     Copyrignt (C), 2005 Raphaël Slinckx

# PythonConsole taken from totem
# Plugin parts:
# Copyright 2009,2010,2013 Christoph Reiter


import sys
import re
import traceback

from gi.repository import Gtk, Pango, Gdk, GLib

from quodlibet import qltk, const
from quodlibet.plugins.songsmenu import SongsMenuPlugin


class PyConsole(SongsMenuPlugin):
    PLUGIN_ID = 'Python Console'
    PLUGIN_NAME = _('Python Console')
    PLUGIN_DESC = _('Interactive Python console')
    PLUGIN_ICON = 'gtk-execute'
    PLUGIN_VERSION = '0.2'

    def plugin_songs(self, songs):
        win = ConsoleWindow(songs)
        win.set_icon_name(self.PLUGIN_ICON)
        win.set_title(self.PLUGIN_DESC + " (Quod Libet)")
        win.show_all()


class ConsoleWindow(Gtk.Window):
    def __init__(self, songs):
        Gtk.Window.__init__(self)

        files = [song('~filename') for song in songs]
        song_dicts = [song._song for song in songs]

        self.set_size_request(600, 400)

        from quodlibet import app
        console = PythonConsole(
            namespace={
                'songs': songs,
                'files': files,
                'sdict': song_dicts,
                'app': app})
        self.add(console)

        acces_string = _("You can access the following objects by default:\\n"
            "  '%s' (SongWrapper objects)\\n"
            "  '%s' (Song dictionaries)\\n"
            "  '%s' (Filename list)\\n"
            "  '%s' (Application instance)") % (
            "songs", "sdict", "files", "app")

        dir_string = _("Your current working directory is:")

        console.eval("import mutagen", False)
        console.eval("import os", False)
        console.eval("print \"Python: %s / Quod Libet: %s\"" %
            (sys.version.split()[0], const.VERSION), False)
        console.eval("print \"%s\"" % acces_string, False)
        console.eval("print \"%s \"+ os.getcwd()" % dir_string, False)

<<<<<<< HEAD
        console.connect("destroy", lambda *x: self.destroy())


class PythonConsole(Gtk.ScrolledWindow):
    def __init__(self, namespace = {}, destroy_cb = None):
        Gtk.ScrolledWindow.__init__(self)
=======

class PythonConsole(gtk.ScrolledWindow):
    def __init__(self, namespace={}):
        gtk.ScrolledWindow.__init__(self)
>>>>>>> 0e1352e2

        self.destroy_cb = destroy_cb
        self.set_policy(Gtk.PolicyType.NEVER, Gtk.PolicyType.AUTOMATIC);
        self.set_shadow_type(Gtk.ShadowType.IN)
        self.view = Gtk.TextView()
        self.view.modify_font(Pango.font_description_from_string('Monospace'))
        self.view.set_editable(True)
        self.view.set_wrap_mode(Gtk.WrapMode.CHAR)
        self.add(self.view)
        self.view.show()

        buffer = self.view.get_buffer()
        self.normal = buffer.create_tag("normal")
        self.error = buffer.create_tag("error")
        self.error.set_property("foreground", "red")
        self.command = buffer.create_tag("command")
        self.command.set_property("foreground", "blue")

        self.__spaces_pattern = re.compile(r'^\s+')
        self.namespace = namespace

        self.block_command = False

        # Init first line
        buffer.create_mark("input-line", buffer.get_end_iter(), True)
        buffer.insert(buffer.get_end_iter(), ">>> ")
        buffer.create_mark("input", buffer.get_end_iter(), True)

        # Init history
        self.history = ['']
        self.history_pos = 0
        self.current_command = ''
        self.namespace['__history__'] = self.history

        # Set up hooks for standard output.
        self.stdout = OutFile(self, sys.stdout.fileno(), self.normal)
        self.stderr = OutFile(self, sys.stderr.fileno(), self.error)

        # Signals
        self.view.connect("key-press-event", self.__key_press_event_cb)
        buffer.connect("mark-set", self.__mark_set_cb)

    def __key_press_event_cb(self, view, event):
<<<<<<< HEAD
        modifier_mask = Gtk.accelerator_get_default_mod_mask()
        event_state = event.state & modifier_mask

        if event.keyval == Gdk.KEY_d and event_state == Gdk.ModifierType.CONTROL_MASK:
            self.destroy()

        elif event.keyval == Gdk.KEY_Return and event_state == Gdk.ModifierType.CONTROL_MASK:
=======
        if event.keyval == gtk.keysyms.c and \
            event.state & gtk.gdk.CONTROL_MASK:
            self.set_command_line("")
        elif (event.keyval == gtk.keysyms.Return or
              event.keyval == gtk.keysyms.KP_Enter) and \
             event.state & gtk.gdk.CONTROL_MASK:
>>>>>>> 0e1352e2
            # Get the command
            buffer = view.get_buffer()
            inp_mark = buffer.get_mark("input")
            inp = buffer.get_iter_at_mark(inp_mark)
            cur = buffer.get_end_iter()
            line = buffer.get_text(inp, cur, True)
            self.current_command = self.current_command + line + "\n"
            self.history_add(line)

            # Prepare the new line
            cur = buffer.get_end_iter()
            buffer.insert(cur, "\n... ")
            cur = buffer.get_end_iter()
            buffer.move_mark(inp_mark, cur)

            # Keep indentation of precendent line
            spaces = re.match(self.__spaces_pattern, line)
            if spaces is not None:
                buffer.insert(cur, line[spaces.start():spaces.end()])
                cur = buffer.get_end_iter()

            buffer.place_cursor(cur)
            GLib.idle_add(self.scroll_to_end)
            return True

        elif event.keyval == Gdk.KEY_Return:
            # Get the marks
            buffer = view.get_buffer()
            lin_mark = buffer.get_mark("input-line")
            inp_mark = buffer.get_mark("input")

            # Get the command line
            inp = buffer.get_iter_at_mark(inp_mark)
            cur = buffer.get_end_iter()
            line = buffer.get_text(inp, cur, True)
            self.current_command = self.current_command + line + "\n"
            self.history_add(line)

            # Make the line blue
            lin = buffer.get_iter_at_mark(lin_mark)
            buffer.apply_tag(self.command, lin, cur)
            buffer.insert(cur, "\n")

            cur_strip = self.current_command.rstrip()

            if cur_strip.endswith(":") \
            or (self.current_command[-2:] != "\n\n" and self.block_command):
                # Unfinished block command
                self.block_command = True
                com_mark = "... "
            elif cur_strip.endswith("\\"):
                com_mark = "... "
            else:
                # Eval the command
                self.__run(self.current_command)
                self.current_command = ''
                self.block_command = False
                com_mark = ">>> "

            # Prepare the new line
            cur = buffer.get_end_iter()
            buffer.move_mark(lin_mark, cur)
            buffer.insert(cur, com_mark)
            cur = buffer.get_end_iter()
            buffer.move_mark(inp_mark, cur)
            buffer.place_cursor(cur)
            GLib.idle_add(self.scroll_to_end)
            return True

        elif event.keyval == Gdk.KEY_KP_Down or event.keyval == Gdk.KEY_Down:
            # Next entry from history
            view.emit_stop_by_name("key_press_event")
            self.history_down()
            GLib.idle_add(self.scroll_to_end)
            return True

        elif event.keyval == Gdk.KEY_KP_Up or event.keyval == Gdk.KEY_Up:
            # Previous entry from history
            view.emit_stop_by_name("key_press_event")
            self.history_up()
            GLib.idle_add(self.scroll_to_end)
            return True

        elif event.keyval == Gdk.KEY_KP_Left or event.keyval == Gdk.KEY_Left or \
             event.keyval == Gdk.KEY_BackSpace:
            buffer = view.get_buffer()
            inp = buffer.get_iter_at_mark(buffer.get_mark("input"))
            cur = buffer.get_iter_at_mark(buffer.get_insert())
            return inp.compare(cur) == 0

        elif event.keyval == Gdk.KEY_Home:
            # Go to the begin of the command instead of the begin of the line
            buffer = view.get_buffer()
            inp = buffer.get_iter_at_mark(buffer.get_mark("input"))
            if event_state == Gdk.ModifierType.SHIFT_MASK:
                buffer.move_mark_by_name("insert", inp)
            else:
                buffer.place_cursor(inp)
            return True

    def __mark_set_cb(self, buffer, iter, name):
        input = buffer.get_iter_at_mark(buffer.get_mark("input"))
        pos = buffer.get_iter_at_mark(buffer.get_insert())
        self.view.set_editable(pos.compare(input) != -1)

    def get_command_line(self):
        buffer = self.view.get_buffer()
        inp = buffer.get_iter_at_mark(buffer.get_mark("input"))
        cur = buffer.get_end_iter()
        return buffer.get_text(inp, cur, True)

    def set_command_line(self, command):
        buffer = self.view.get_buffer()
        mark = buffer.get_mark("input")
        inp = buffer.get_iter_at_mark(mark)
        cur = buffer.get_end_iter()
        buffer.delete(inp, cur)
        buffer.insert(inp, command)
        buffer.select_range(buffer.get_iter_at_mark(mark), buffer.get_end_iter())
        self.view.grab_focus()

    def history_add(self, line):
        if line.strip() != '':
            self.history_pos = len(self.history)
            self.history[self.history_pos - 1] = line
            self.history.append('')

    def history_up(self):
        if self.history_pos > 0:
            self.history[self.history_pos] = self.get_command_line()
            self.history_pos = self.history_pos - 1
            self.set_command_line(self.history[self.history_pos])

    def history_down(self):
        if self.history_pos < len(self.history) - 1:
            self.history[self.history_pos] = self.get_command_line()
            self.history_pos = self.history_pos + 1
            self.set_command_line(self.history[self.history_pos])

    def scroll_to_end(self):
        iter = self.view.get_buffer().get_end_iter()
        self.view.scroll_to_iter(iter, 0.0, False, 0.5, 0.5)
        return False

<<<<<<< HEAD
    def write(self, text, tag = None):
        buf = self.view.get_buffer()
=======
    def write(self, text, tag=None):
        buffer = self.view.get_buffer()
>>>>>>> 0e1352e2
        if tag is None:
            buf.insert(buf.get_end_iter(), text)
        else:
            buf.insert_with_tags(buf.get_end_iter(), text, tag)

        GLib.idle_add(self.scroll_to_end)

    def eval(self, command, display_command=False):
        buffer = self.view.get_buffer()
        lin = buffer.get_mark("input-line")
        buffer.delete(buffer.get_iter_at_mark(lin),
                      buffer.get_end_iter())

        if isinstance(command, list) or isinstance(command, tuple):
            for c in command:
                if display_command:
                    self.write(">>> " + c + "\n", self.command)
                self.__run(c)
        else:
            if display_command:
                self.write(">>> " + c + "\n", self.command)
            self.__run(command)

        cur = buffer.get_end_iter()
        buffer.move_mark_by_name("input-line", cur)
        buffer.insert(cur, ">>> ")
        cur = buffer.get_end_iter()
        buffer.move_mark_by_name("input", cur)
        self.view.scroll_to_iter(buffer.get_end_iter(), 0.0, False, 0.5, 0.5)

    def __run(self, command):
        sys.stdout, self.stdout = self.stdout, sys.stdout
        sys.stderr, self.stderr = self.stderr, sys.stderr

        try:
            try:
                r = eval(command, self.namespace, self.namespace)
                if r is not None:
                    print repr(r)
            except SyntaxError:
                exec command in self.namespace
        except:
            if hasattr(sys, 'last_type') and sys.last_type == SystemExit:
                self.destroy()
            else:
                traceback.print_exc()

        sys.stdout, self.stdout = self.stdout, sys.stdout
        sys.stderr, self.stderr = self.stderr, sys.stderr


<<<<<<< HEAD
class OutFile:
=======
class OutFile(object):
>>>>>>> 0e1352e2
    """A fake output file object. It sends output to a TK test widget,
    and if asked for a file number, returns one set on instance creation"""
    def __init__(self, console, fn, tag):
        self.fn = fn
        self.console = console
        self.tag = tag

    def close(self):
        pass

    def flush(self):
        pass

    def fileno(self):
        return self.fn

    def isatty(self):
        return 0

    def read(self, a):
        return ''

    def readline(self):
        return ''

    def readlines(self):
        return []

    def write(self, s):
        self.console.write(s, self.tag)

    def writelines(self, l):
        self.console.write(l, self.tag)

    def seek(self, a):
        raise IOError(29, 'Illegal seek')

    def tell(self):
        raise IOError(29, 'Illegal seek')

    truncate = tell<|MERGE_RESOLUTION|>--- conflicted
+++ resolved
@@ -15,7 +15,8 @@
 # along with this program; if not, write to the Free Software
 # Foundation, Inc., 59 Temple Place - Suite 330, Boston, MA 02111-1307, USA.
 
-# Parts from "Interactive Python-GTK Console" (stolen from epiphany's console.py)
+# Parts from "Interactive Python-GTK Console"
+# (stolen from epiphany's console.py)
 #     Copyright (C), 1998 James Henstridge <james@daa.com.au>
 #     Copyright (C), 2005 Adam Hooper <adamh@densi.com>
 # Bits from gedit Python Console Plugin
@@ -84,22 +85,15 @@
         console.eval("print \"%s\"" % acces_string, False)
         console.eval("print \"%s \"+ os.getcwd()" % dir_string, False)
 
-<<<<<<< HEAD
         console.connect("destroy", lambda *x: self.destroy())
 
 
 class PythonConsole(Gtk.ScrolledWindow):
-    def __init__(self, namespace = {}, destroy_cb = None):
+    def __init__(self, namespace={}, destroy_cb=None):
         Gtk.ScrolledWindow.__init__(self)
-=======
-
-class PythonConsole(gtk.ScrolledWindow):
-    def __init__(self, namespace={}):
-        gtk.ScrolledWindow.__init__(self)
->>>>>>> 0e1352e2
 
         self.destroy_cb = destroy_cb
-        self.set_policy(Gtk.PolicyType.NEVER, Gtk.PolicyType.AUTOMATIC);
+        self.set_policy(Gtk.PolicyType.NEVER, Gtk.PolicyType.AUTOMATIC)
         self.set_shadow_type(Gtk.ShadowType.IN)
         self.view = Gtk.TextView()
         self.view.modify_font(Pango.font_description_from_string('Monospace'))
@@ -140,22 +134,15 @@
         buffer.connect("mark-set", self.__mark_set_cb)
 
     def __key_press_event_cb(self, view, event):
-<<<<<<< HEAD
         modifier_mask = Gtk.accelerator_get_default_mod_mask()
         event_state = event.state & modifier_mask
 
-        if event.keyval == Gdk.KEY_d and event_state == Gdk.ModifierType.CONTROL_MASK:
+        if event.keyval == Gdk.KEY_d and \
+                event_state == Gdk.ModifierType.CONTROL_MASK:
             self.destroy()
 
-        elif event.keyval == Gdk.KEY_Return and event_state == Gdk.ModifierType.CONTROL_MASK:
-=======
-        if event.keyval == gtk.keysyms.c and \
-            event.state & gtk.gdk.CONTROL_MASK:
-            self.set_command_line("")
-        elif (event.keyval == gtk.keysyms.Return or
-              event.keyval == gtk.keysyms.KP_Enter) and \
-             event.state & gtk.gdk.CONTROL_MASK:
->>>>>>> 0e1352e2
+        elif event.keyval == Gdk.KEY_Return and \
+                event_state == Gdk.ModifierType.CONTROL_MASK:
             # Get the command
             buffer = view.get_buffer()
             inp_mark = buffer.get_mark("input")
@@ -239,8 +226,9 @@
             GLib.idle_add(self.scroll_to_end)
             return True
 
-        elif event.keyval == Gdk.KEY_KP_Left or event.keyval == Gdk.KEY_Left or \
-             event.keyval == Gdk.KEY_BackSpace:
+        elif event.keyval == Gdk.KEY_KP_Left or \
+                event.keyval == Gdk.KEY_Left or \
+                event.keyval == Gdk.KEY_BackSpace:
             buffer = view.get_buffer()
             inp = buffer.get_iter_at_mark(buffer.get_mark("input"))
             cur = buffer.get_iter_at_mark(buffer.get_insert())
@@ -274,7 +262,8 @@
         cur = buffer.get_end_iter()
         buffer.delete(inp, cur)
         buffer.insert(inp, command)
-        buffer.select_range(buffer.get_iter_at_mark(mark), buffer.get_end_iter())
+        buffer.select_range(buffer.get_iter_at_mark(mark),
+                            buffer.get_end_iter())
         self.view.grab_focus()
 
     def history_add(self, line):
@@ -300,13 +289,8 @@
         self.view.scroll_to_iter(iter, 0.0, False, 0.5, 0.5)
         return False
 
-<<<<<<< HEAD
-    def write(self, text, tag = None):
+    def write(self, text, tag=None):
         buf = self.view.get_buffer()
-=======
-    def write(self, text, tag=None):
-        buffer = self.view.get_buffer()
->>>>>>> 0e1352e2
         if tag is None:
             buf.insert(buf.get_end_iter(), text)
         else:
@@ -358,11 +342,7 @@
         sys.stderr, self.stderr = self.stderr, sys.stderr
 
 
-<<<<<<< HEAD
-class OutFile:
-=======
 class OutFile(object):
->>>>>>> 0e1352e2
     """A fake output file object. It sends output to a TK test widget,
     and if asked for a file number, returns one set on instance creation"""
     def __init__(self, console, fn, tag):
